/*
 * Copyright (C) 2007 Oracle.  All rights reserved.
 *
 * This program is free software; you can redistribute it and/or
 * modify it under the terms of the GNU General Public
 * License v2 as published by the Free Software Foundation.
 *
 * This program is distributed in the hope that it will be useful,
 * but WITHOUT ANY WARRANTY; without even the implied warranty of
 * MERCHANTABILITY or FITNESS FOR A PARTICULAR PURPOSE.  See the GNU
 * General Public License for more details.
 *
 * You should have received a copy of the GNU General Public
 * License along with this program; if not, write to the
 * Free Software Foundation, Inc., 59 Temple Place - Suite 330,
 * Boston, MA 021110-1307, USA.
 */

#ifndef __BTRFS_CTREE__
#define __BTRFS_CTREE__

#include <linux/version.h>
#include <linux/mm.h>
#include <linux/highmem.h>
#include <linux/fs.h>
#include <linux/completion.h>
#include <linux/backing-dev.h>
#include <linux/wait.h>
#include <linux/slab.h>
#include <linux/kobject.h>
#include <trace/events/btrfs.h>
#include <asm/kmap_types.h>
#include "extent_io.h"
#include "extent_map.h"
#include "async-thread.h"

struct btrfs_trans_handle;
struct btrfs_transaction;
struct btrfs_pending_snapshot;
extern struct kmem_cache *btrfs_trans_handle_cachep;
extern struct kmem_cache *btrfs_transaction_cachep;
extern struct kmem_cache *btrfs_bit_radix_cachep;
extern struct kmem_cache *btrfs_path_cachep;
extern struct kmem_cache *btrfs_free_space_cachep;
struct btrfs_ordered_sum;

#define BTRFS_MAGIC "_BHRfS_M"

#define BTRFS_MAX_LEVEL 8

#define BTRFS_COMPAT_EXTENT_TREE_V0

/*
 * files bigger than this get some pre-flushing when they are added
 * to the ordered operations list.  That way we limit the total
 * work done by the commit
 */
#define BTRFS_ORDERED_OPERATIONS_FLUSH_LIMIT (8 * 1024 * 1024)

/* holds pointers to all of the tree roots */
#define BTRFS_ROOT_TREE_OBJECTID 1ULL

/* stores information about which extents are in use, and reference counts */
#define BTRFS_EXTENT_TREE_OBJECTID 2ULL

/*
 * chunk tree stores translations from logical -> physical block numbering
 * the super block points to the chunk tree
 */
#define BTRFS_CHUNK_TREE_OBJECTID 3ULL

/*
 * stores information about which areas of a given device are in use.
 * one per device.  The tree of tree roots points to the device tree
 */
#define BTRFS_DEV_TREE_OBJECTID 4ULL

/* one per subvolume, storing files and directories */
#define BTRFS_FS_TREE_OBJECTID 5ULL

/* directory objectid inside the root tree */
#define BTRFS_ROOT_TREE_DIR_OBJECTID 6ULL

/* holds checksums of all the data extents */
#define BTRFS_CSUM_TREE_OBJECTID 7ULL

/* orhpan objectid for tracking unlinked/truncated files */
#define BTRFS_ORPHAN_OBJECTID -5ULL

/* does write ahead logging to speed up fsyncs */
#define BTRFS_TREE_LOG_OBJECTID -6ULL
#define BTRFS_TREE_LOG_FIXUP_OBJECTID -7ULL

/* for space balancing */
#define BTRFS_TREE_RELOC_OBJECTID -8ULL
#define BTRFS_DATA_RELOC_TREE_OBJECTID -9ULL

/*
 * extent checksums all have this objectid
 * this allows them to share the logging tree
 * for fsyncs
 */
#define BTRFS_EXTENT_CSUM_OBJECTID -10ULL

/* For storing free space cache */
#define BTRFS_FREE_SPACE_OBJECTID -11ULL

/* dummy objectid represents multiple objectids */
#define BTRFS_MULTIPLE_OBJECTIDS -255ULL

/*
 * All files have objectids in this range.
 */
#define BTRFS_FIRST_FREE_OBJECTID 256ULL
#define BTRFS_LAST_FREE_OBJECTID -256ULL
#define BTRFS_FIRST_CHUNK_TREE_OBJECTID 256ULL


/*
 * the device items go into the chunk tree.  The key is in the form
 * [ 1 BTRFS_DEV_ITEM_KEY device_id ]
 */
#define BTRFS_DEV_ITEMS_OBJECTID 1ULL

#define BTRFS_BTREE_INODE_OBJECTID 1

#define BTRFS_EMPTY_SUBVOL_DIR_OBJECTID 2

/*
 * we can actually store much bigger names, but lets not confuse the rest
 * of linux
 */
#define BTRFS_NAME_LEN 255

/* 32 bytes in various csum fields */
#define BTRFS_CSUM_SIZE 32

/* csum types */
#define BTRFS_CSUM_TYPE_CRC32	0

static int btrfs_csum_sizes[] = { 4, 0 };

/* four bytes for CRC32 */
#define BTRFS_EMPTY_DIR_SIZE 0

#define BTRFS_FT_UNKNOWN	0
#define BTRFS_FT_REG_FILE	1
#define BTRFS_FT_DIR		2
#define BTRFS_FT_CHRDEV		3
#define BTRFS_FT_BLKDEV		4
#define BTRFS_FT_FIFO		5
#define BTRFS_FT_SOCK		6
#define BTRFS_FT_SYMLINK	7
#define BTRFS_FT_XATTR		8
#define BTRFS_FT_MAX		9

/*
 * The key defines the order in the tree, and so it also defines (optimal)
 * block layout.
 *
 * objectid corresponds to the inode number.
 *
 * type tells us things about the object, and is a kind of stream selector.
 * so for a given inode, keys with type of 1 might refer to the inode data,
 * type of 2 may point to file data in the btree and type == 3 may point to
 * extents.
 *
 * offset is the starting byte offset for this key in the stream.
 *
 * btrfs_disk_key is in disk byte order.  struct btrfs_key is always
 * in cpu native order.  Otherwise they are identical and their sizes
 * should be the same (ie both packed)
 */
struct btrfs_disk_key {
	__le64 objectid;
	u8 type;
	__le64 offset;
} __attribute__ ((__packed__));

struct btrfs_key {
	u64 objectid;
	u8 type;
	u64 offset;
} __attribute__ ((__packed__));

struct btrfs_mapping_tree {
	struct extent_map_tree map_tree;
};

#define BTRFS_UUID_SIZE 16
struct btrfs_dev_item {
	/* the internal btrfs device id */
	__le64 devid;

	/* size of the device */
	__le64 total_bytes;

	/* bytes used */
	__le64 bytes_used;

	/* optimal io alignment for this device */
	__le32 io_align;

	/* optimal io width for this device */
	__le32 io_width;

	/* minimal io size for this device */
	__le32 sector_size;

	/* type and info about this device */
	__le64 type;

	/* expected generation for this device */
	__le64 generation;

	/*
	 * starting byte of this partition on the device,
	 * to allow for stripe alignment in the future
	 */
	__le64 start_offset;

	/* grouping information for allocation decisions */
	__le32 dev_group;

	/* seek speed 0-100 where 100 is fastest */
	u8 seek_speed;

	/* bandwidth 0-100 where 100 is fastest */
	u8 bandwidth;

	/* btrfs generated uuid for this device */
	u8 uuid[BTRFS_UUID_SIZE];

	/* uuid of FS who owns this device */
	u8 fsid[BTRFS_UUID_SIZE];
} __attribute__ ((__packed__));

struct btrfs_stripe {
	__le64 devid;
	__le64 offset;
	u8 dev_uuid[BTRFS_UUID_SIZE];
} __attribute__ ((__packed__));

struct btrfs_chunk {
	/* size of this chunk in bytes */
	__le64 length;

	/* objectid of the root referencing this chunk */
	__le64 owner;

	__le64 stripe_len;
	__le64 type;

	/* optimal io alignment for this chunk */
	__le32 io_align;

	/* optimal io width for this chunk */
	__le32 io_width;

	/* minimal io size for this chunk */
	__le32 sector_size;

	/* 2^16 stripes is quite a lot, a second limit is the size of a single
	 * item in the btree
	 */
	__le16 num_stripes;

	/* sub stripes only matter for raid10 */
	__le16 sub_stripes;
	struct btrfs_stripe stripe;
	/* additional stripes go here */
} __attribute__ ((__packed__));

#define BTRFS_FREE_SPACE_EXTENT	1
#define BTRFS_FREE_SPACE_BITMAP	2

struct btrfs_free_space_entry {
	__le64 offset;
	__le64 bytes;
	u8 type;
} __attribute__ ((__packed__));

struct btrfs_free_space_header {
	struct btrfs_disk_key location;
	__le64 generation;
	__le64 num_entries;
	__le64 num_bitmaps;
} __attribute__ ((__packed__));

static inline unsigned long btrfs_chunk_item_size(int num_stripes)
{
	BUG_ON(num_stripes == 0);
	return sizeof(struct btrfs_chunk) +
		sizeof(struct btrfs_stripe) * (num_stripes - 1);
}

#define BTRFS_FSID_SIZE 16
#define BTRFS_HEADER_FLAG_WRITTEN	(1ULL << 0)
#define BTRFS_HEADER_FLAG_RELOC		(1ULL << 1)

/*
 * File system states
 */

/* Errors detected */
#define BTRFS_SUPER_FLAG_ERROR		(1ULL << 2)

#define BTRFS_SUPER_FLAG_SEEDING	(1ULL << 32)
#define BTRFS_SUPER_FLAG_METADUMP	(1ULL << 33)

#define BTRFS_BACKREF_REV_MAX		256
#define BTRFS_BACKREF_REV_SHIFT		56
#define BTRFS_BACKREF_REV_MASK		(((u64)BTRFS_BACKREF_REV_MAX - 1) << \
					 BTRFS_BACKREF_REV_SHIFT)

#define BTRFS_OLD_BACKREF_REV		0
#define BTRFS_MIXED_BACKREF_REV		1

/*
 * every tree block (leaf or node) starts with this header.
 */
struct btrfs_header {
	/* these first four must match the super block */
	u8 csum[BTRFS_CSUM_SIZE];
	u8 fsid[BTRFS_FSID_SIZE]; /* FS specific uuid */
	__le64 bytenr; /* which block this node is supposed to live in */
	__le64 flags;

	/* allowed to be different from the super from here on down */
	u8 chunk_tree_uuid[BTRFS_UUID_SIZE];
	__le64 generation;
	__le64 owner;
	__le32 nritems;
	u8 level;
} __attribute__ ((__packed__));

#define BTRFS_NODEPTRS_PER_BLOCK(r) (((r)->nodesize - \
				      sizeof(struct btrfs_header)) / \
				     sizeof(struct btrfs_key_ptr))
#define __BTRFS_LEAF_DATA_SIZE(bs) ((bs) - sizeof(struct btrfs_header))
#define BTRFS_LEAF_DATA_SIZE(r) (__BTRFS_LEAF_DATA_SIZE(r->leafsize))
#define BTRFS_MAX_INLINE_DATA_SIZE(r) (BTRFS_LEAF_DATA_SIZE(r) - \
					sizeof(struct btrfs_item) - \
					sizeof(struct btrfs_file_extent_item))
#define BTRFS_MAX_XATTR_SIZE(r)	(BTRFS_LEAF_DATA_SIZE(r) - \
				 sizeof(struct btrfs_item) -\
				 sizeof(struct btrfs_dir_item))


/*
 * this is a very generous portion of the super block, giving us
 * room to translate 14 chunks with 3 stripes each.
 */
#define BTRFS_SYSTEM_CHUNK_ARRAY_SIZE 2048
#define BTRFS_LABEL_SIZE 256

/*
 * the super block basically lists the main trees of the FS
 * it currently lacks any block count etc etc
 */
struct btrfs_super_block {
	u8 csum[BTRFS_CSUM_SIZE];
	/* the first 4 fields must match struct btrfs_header */
	u8 fsid[BTRFS_FSID_SIZE];    /* FS specific uuid */
	__le64 bytenr; /* this block number */
	__le64 flags;

	/* allowed to be different from the btrfs_header from here own down */
	__le64 magic;
	__le64 generation;
	__le64 root;
	__le64 chunk_root;
	__le64 log_root;

	/* this will help find the new super based on the log root */
	__le64 log_root_transid;
	__le64 total_bytes;
	__le64 bytes_used;
	__le64 root_dir_objectid;
	__le64 num_devices;
	__le32 sectorsize;
	__le32 nodesize;
	__le32 leafsize;
	__le32 stripesize;
	__le32 sys_chunk_array_size;
	__le64 chunk_root_generation;
	__le64 compat_flags;
	__le64 compat_ro_flags;
	__le64 incompat_flags;
	__le16 csum_type;
	u8 root_level;
	u8 chunk_root_level;
	u8 log_root_level;
	struct btrfs_dev_item dev_item;

	char label[BTRFS_LABEL_SIZE];

	__le64 cache_generation;

	/* future expansion */
	__le64 reserved[31];
	u8 sys_chunk_array[BTRFS_SYSTEM_CHUNK_ARRAY_SIZE];
} __attribute__ ((__packed__));

/*
 * Compat flags that we support.  If any incompat flags are set other than the
 * ones specified below then we will fail to mount
 */
#define BTRFS_FEATURE_INCOMPAT_MIXED_BACKREF	(1ULL << 0)
#define BTRFS_FEATURE_INCOMPAT_DEFAULT_SUBVOL	(1ULL << 1)
#define BTRFS_FEATURE_INCOMPAT_MIXED_GROUPS	(1ULL << 2)
#define BTRFS_FEATURE_INCOMPAT_COMPRESS_LZO	(1ULL << 3)

#define BTRFS_FEATURE_COMPAT_SUPP		0ULL
#define BTRFS_FEATURE_COMPAT_RO_SUPP		0ULL
#define BTRFS_FEATURE_INCOMPAT_SUPP			\
	(BTRFS_FEATURE_INCOMPAT_MIXED_BACKREF |		\
	 BTRFS_FEATURE_INCOMPAT_DEFAULT_SUBVOL |	\
	 BTRFS_FEATURE_INCOMPAT_MIXED_GROUPS |		\
	 BTRFS_FEATURE_INCOMPAT_COMPRESS_LZO)

/*
 * A leaf is full of items. offset and size tell us where to find
 * the item in the leaf (relative to the start of the data area)
 */
struct btrfs_item {
	struct btrfs_disk_key key;
	__le32 offset;
	__le32 size;
} __attribute__ ((__packed__));

/*
 * leaves have an item area and a data area:
 * [item0, item1....itemN] [free space] [dataN...data1, data0]
 *
 * The data is separate from the items to get the keys closer together
 * during searches.
 */
struct btrfs_leaf {
	struct btrfs_header header;
	struct btrfs_item items[];
} __attribute__ ((__packed__));

/*
 * all non-leaf blocks are nodes, they hold only keys and pointers to
 * other blocks
 */
struct btrfs_key_ptr {
	struct btrfs_disk_key key;
	__le64 blockptr;
	__le64 generation;
} __attribute__ ((__packed__));

struct btrfs_node {
	struct btrfs_header header;
	struct btrfs_key_ptr ptrs[];
} __attribute__ ((__packed__));

/*
 * btrfs_paths remember the path taken from the root down to the leaf.
 * level 0 is always the leaf, and nodes[1...BTRFS_MAX_LEVEL] will point
 * to any other levels that are present.
 *
 * The slots array records the index of the item or block pointer
 * used while walking the tree.
 */
struct btrfs_path {
	struct extent_buffer *nodes[BTRFS_MAX_LEVEL];
	int slots[BTRFS_MAX_LEVEL];
	/* if there is real range locking, this locks field will change */
	int locks[BTRFS_MAX_LEVEL];
	int reada;
	/* keep some upper locks as we walk down */
	int lowest_level;

	/*
	 * set by btrfs_split_item, tells search_slot to keep all locks
	 * and to force calls to keep space in the nodes
	 */
	unsigned int search_for_split:1;
	unsigned int keep_locks:1;
	unsigned int skip_locking:1;
	unsigned int leave_spinning:1;
	unsigned int search_commit_root:1;
};

/*
 * items in the extent btree are used to record the objectid of the
 * owner of the block and the number of references
 */

struct btrfs_extent_item {
	__le64 refs;
	__le64 generation;
	__le64 flags;
} __attribute__ ((__packed__));

struct btrfs_extent_item_v0 {
	__le32 refs;
} __attribute__ ((__packed__));

#define BTRFS_MAX_EXTENT_ITEM_SIZE(r) ((BTRFS_LEAF_DATA_SIZE(r) >> 4) - \
					sizeof(struct btrfs_item))

#define BTRFS_EXTENT_FLAG_DATA		(1ULL << 0)
#define BTRFS_EXTENT_FLAG_TREE_BLOCK	(1ULL << 1)

/* following flags only apply to tree blocks */

/* use full backrefs for extent pointers in the block */
#define BTRFS_BLOCK_FLAG_FULL_BACKREF	(1ULL << 8)

struct btrfs_tree_block_info {
	struct btrfs_disk_key key;
	u8 level;
} __attribute__ ((__packed__));

struct btrfs_extent_data_ref {
	__le64 root;
	__le64 objectid;
	__le64 offset;
	__le32 count;
} __attribute__ ((__packed__));

struct btrfs_shared_data_ref {
	__le32 count;
} __attribute__ ((__packed__));

struct btrfs_extent_inline_ref {
	u8 type;
	__le64 offset;
} __attribute__ ((__packed__));

/* old style backrefs item */
struct btrfs_extent_ref_v0 {
	__le64 root;
	__le64 generation;
	__le64 objectid;
	__le32 count;
} __attribute__ ((__packed__));


/* dev extents record free space on individual devices.  The owner
 * field points back to the chunk allocation mapping tree that allocated
 * the extent.  The chunk tree uuid field is a way to double check the owner
 */
struct btrfs_dev_extent {
	__le64 chunk_tree;
	__le64 chunk_objectid;
	__le64 chunk_offset;
	__le64 length;
	u8 chunk_tree_uuid[BTRFS_UUID_SIZE];
} __attribute__ ((__packed__));

struct btrfs_inode_ref {
	__le64 index;
	__le16 name_len;
	/* name goes here */
} __attribute__ ((__packed__));

struct btrfs_timespec {
	__le64 sec;
	__le32 nsec;
} __attribute__ ((__packed__));

enum btrfs_compression_type {
	BTRFS_COMPRESS_NONE  = 0,
	BTRFS_COMPRESS_ZLIB  = 1,
	BTRFS_COMPRESS_LZO   = 2,
	BTRFS_COMPRESS_TYPES = 2,
	BTRFS_COMPRESS_LAST  = 3,
};

struct btrfs_inode_item {
	/* nfs style generation number */
	__le64 generation;
	/* transid that last touched this inode */
	__le64 transid;
	__le64 size;
	__le64 nbytes;
	__le64 block_group;
	__le32 nlink;
	__le32 uid;
	__le32 gid;
	__le32 mode;
	__le64 rdev;
	__le64 flags;

	/* modification sequence number for NFS */
	__le64 sequence;

	/*
	 * a little future expansion, for more than this we can
	 * just grow the inode item and version it
	 */
	__le64 reserved[4];
	struct btrfs_timespec atime;
	struct btrfs_timespec ctime;
	struct btrfs_timespec mtime;
	struct btrfs_timespec otime;
} __attribute__ ((__packed__));

struct btrfs_dir_log_item {
	__le64 end;
} __attribute__ ((__packed__));

struct btrfs_dir_item {
	struct btrfs_disk_key location;
	__le64 transid;
	__le16 data_len;
	__le16 name_len;
	u8 type;
} __attribute__ ((__packed__));

#define BTRFS_ROOT_SUBVOL_RDONLY	(1ULL << 0)

struct btrfs_root_item {
	struct btrfs_inode_item inode;
	__le64 generation;
	__le64 root_dirid;
	__le64 bytenr;
	__le64 byte_limit;
	__le64 bytes_used;
	__le64 last_snapshot;
	__le64 flags;
	__le32 refs;
	struct btrfs_disk_key drop_progress;
	u8 drop_level;
	u8 level;
} __attribute__ ((__packed__));

/*
 * this is used for both forward and backward root refs
 */
struct btrfs_root_ref {
	__le64 dirid;
	__le64 sequence;
	__le16 name_len;
} __attribute__ ((__packed__));

#define BTRFS_FILE_EXTENT_INLINE 0
#define BTRFS_FILE_EXTENT_REG 1
#define BTRFS_FILE_EXTENT_PREALLOC 2

struct btrfs_file_extent_item {
	/*
	 * transaction id that created this extent
	 */
	__le64 generation;
	/*
	 * max number of bytes to hold this extent in ram
	 * when we split a compressed extent we can't know how big
	 * each of the resulting pieces will be.  So, this is
	 * an upper limit on the size of the extent in ram instead of
	 * an exact limit.
	 */
	__le64 ram_bytes;

	/*
	 * 32 bits for the various ways we might encode the data,
	 * including compression and encryption.  If any of these
	 * are set to something a given disk format doesn't understand
	 * it is treated like an incompat flag for reading and writing,
	 * but not for stat.
	 */
	u8 compression;
	u8 encryption;
	__le16 other_encoding; /* spare for later use */

	/* are we inline data or a real extent? */
	u8 type;

	/*
	 * disk space consumed by the extent, checksum blocks are included
	 * in these numbers
	 */
	__le64 disk_bytenr;
	__le64 disk_num_bytes;
	/*
	 * the logical offset in file blocks (no csums)
	 * this extent record is for.  This allows a file extent to point
	 * into the middle of an existing extent on disk, sharing it
	 * between two snapshots (useful if some bytes in the middle of the
	 * extent have changed
	 */
	__le64 offset;
	/*
	 * the logical number of file blocks (no csums included).  This
	 * always reflects the size uncompressed and without encoding.
	 */
	__le64 num_bytes;

} __attribute__ ((__packed__));

struct btrfs_csum_item {
	u8 csum;
} __attribute__ ((__packed__));

/* different types of block groups (and chunks) */
#define BTRFS_BLOCK_GROUP_DATA     (1 << 0)
#define BTRFS_BLOCK_GROUP_SYSTEM   (1 << 1)
#define BTRFS_BLOCK_GROUP_METADATA (1 << 2)
#define BTRFS_BLOCK_GROUP_RAID0    (1 << 3)
#define BTRFS_BLOCK_GROUP_RAID1    (1 << 4)
#define BTRFS_BLOCK_GROUP_DUP	   (1 << 5)
#define BTRFS_BLOCK_GROUP_RAID10   (1 << 6)
#define BTRFS_NR_RAID_TYPES	   5

struct btrfs_block_group_item {
	__le64 used;
	__le64 chunk_objectid;
	__le64 flags;
} __attribute__ ((__packed__));

struct btrfs_space_info {
	u64 flags;

	u64 total_bytes;	/* total bytes in the space,
				   this doesn't take mirrors into account */
	u64 bytes_used;		/* total bytes used,
				   this does't take mirrors into account */
	u64 bytes_pinned;	/* total bytes pinned, will be freed when the
				   transaction finishes */
	u64 bytes_reserved;	/* total bytes the allocator has reserved for
				   current allocations */
	u64 bytes_readonly;	/* total bytes that are read only */

	u64 bytes_may_use;	/* number of bytes that may be used for
				   delalloc/allocations */
	u64 disk_used;		/* total bytes used on disk */
	u64 disk_total;		/* total bytes on disk, takes mirrors into
				   account */

	/*
	 * we bump reservation progress every time we decrement
	 * bytes_reserved.  This way people waiting for reservations
	 * know something good has happened and they can check
	 * for progress.  The number here isn't to be trusted, it
	 * just shows reclaim activity
	 */
	unsigned long reservation_progress;

	int full;		/* indicates that we cannot allocate any more
				   chunks for this space */
	int force_alloc;	/* set if we need to force a chunk alloc for
				   this space */

	struct list_head list;

	/* for block groups in our same type */
	struct list_head block_groups[BTRFS_NR_RAID_TYPES];
	spinlock_t lock;
	struct rw_semaphore groups_sem;
	atomic_t caching_threads;
};

struct btrfs_block_rsv {
	u64 size;
	u64 reserved;
	u64 freed[2];
	struct btrfs_space_info *space_info;
	struct list_head list;
	spinlock_t lock;
	atomic_t usage;
	unsigned int priority:8;
	unsigned int durable:1;
	unsigned int refill_used:1;
	unsigned int full:1;
};

/*
 * free clusters are used to claim free space in relatively large chunks,
 * allowing us to do less seeky writes.  They are used for all metadata
 * allocations and data allocations in ssd mode.
 */
struct btrfs_free_cluster {
	spinlock_t lock;
	spinlock_t refill_lock;
	struct rb_root root;

	/* largest extent in this cluster */
	u64 max_size;

	/* first extent starting offset */
	u64 window_start;

	struct btrfs_block_group_cache *block_group;
	/*
	 * when a cluster is allocated from a block group, we put the
	 * cluster onto a list in the block group so that it can
	 * be freed before the block group is freed.
	 */
	struct list_head block_group_list;
};

enum btrfs_caching_type {
	BTRFS_CACHE_NO		= 0,
	BTRFS_CACHE_STARTED	= 1,
	BTRFS_CACHE_FINISHED	= 2,
};

enum btrfs_disk_cache_state {
	BTRFS_DC_WRITTEN	= 0,
	BTRFS_DC_ERROR		= 1,
	BTRFS_DC_CLEAR		= 2,
	BTRFS_DC_SETUP		= 3,
	BTRFS_DC_NEED_WRITE	= 4,
};

struct btrfs_caching_control {
	struct list_head list;
	struct mutex mutex;
	wait_queue_head_t wait;
	struct btrfs_block_group_cache *block_group;
	u64 progress;
	atomic_t count;
};

struct btrfs_block_group_cache {
	struct btrfs_key key;
	struct btrfs_block_group_item item;
	struct btrfs_fs_info *fs_info;
	struct inode *inode;
	spinlock_t lock;
	u64 pinned;
	u64 reserved;
	u64 reserved_pinned;
	u64 bytes_super;
	u64 flags;
	u64 sectorsize;
	int extents_thresh;
	int free_extents;
	int total_bitmaps;
	unsigned int ro:1;
	unsigned int dirty:1;
	unsigned int iref:1;

	int disk_cache_state;

	/* cache tracking stuff */
	int cached;
	struct btrfs_caching_control *caching_ctl;
	u64 last_byte_to_unpin;

	struct btrfs_space_info *space_info;

	/* free space cache stuff */
	spinlock_t tree_lock;
	struct rb_root free_space_offset;
	u64 free_space;

	/* block group cache stuff */
	struct rb_node cache_node;

	/* for block groups in the same raid type */
	struct list_head list;

	/* usage count */
	atomic_t count;

	/* List of struct btrfs_free_clusters for this block group.
	 * Today it will only have one thing on it, but that may change
	 */
	struct list_head cluster_list;
};

struct reloc_control;
struct btrfs_device;
struct btrfs_fs_devices;
struct btrfs_fs_info {
	u8 fsid[BTRFS_FSID_SIZE];
	u8 chunk_tree_uuid[BTRFS_UUID_SIZE];
	struct btrfs_root *extent_root;
	struct btrfs_root *tree_root;
	struct btrfs_root *chunk_root;
	struct btrfs_root *dev_root;
	struct btrfs_root *fs_root;
	struct btrfs_root *csum_root;

	/* the log root tree is a directory of all the other log roots */
	struct btrfs_root *log_root_tree;

	spinlock_t fs_roots_radix_lock;
	struct radix_tree_root fs_roots_radix;

	/* block group cache stuff */
	spinlock_t block_group_cache_lock;
	struct rb_root block_group_cache_tree;

	struct extent_io_tree freed_extents[2];
	struct extent_io_tree *pinned_extents;

	/* logical->physical extent mapping */
	struct btrfs_mapping_tree mapping_tree;

	/* block reservation for extent, checksum and root tree */
	struct btrfs_block_rsv global_block_rsv;
	/* block reservation for delay allocation */
	struct btrfs_block_rsv delalloc_block_rsv;
	/* block reservation for metadata operations */
	struct btrfs_block_rsv trans_block_rsv;
	/* block reservation for chunk tree */
	struct btrfs_block_rsv chunk_block_rsv;

	struct btrfs_block_rsv empty_block_rsv;

	/* list of block reservations that cross multiple transactions */
	struct list_head durable_block_rsv_list;

	struct mutex durable_block_rsv_mutex;

	u64 generation;
	u64 last_trans_committed;

	/*
	 * this is updated to the current trans every time a full commit
	 * is required instead of the faster short fsync log commits
	 */
	u64 last_trans_log_full_commit;
	u64 open_ioctl_trans;
	unsigned long mount_opt:20;
	unsigned long compress_type:4;
	u64 max_inline;
	u64 alloc_start;
	struct btrfs_transaction *running_transaction;
	wait_queue_head_t transaction_throttle;
	wait_queue_head_t transaction_wait;
	wait_queue_head_t transaction_blocked_wait;
	wait_queue_head_t async_submit_wait;

	struct btrfs_super_block super_copy;
	struct btrfs_super_block super_for_commit;
	struct block_device *__bdev;
	struct super_block *sb;
	struct inode *btree_inode;
	struct backing_dev_info bdi;
	struct mutex trans_mutex;
	struct mutex tree_log_mutex;
	struct mutex transaction_kthread_mutex;
	struct mutex cleaner_mutex;
	struct mutex chunk_mutex;
	struct mutex volume_mutex;
	/*
	 * this protects the ordered operations list only while we are
	 * processing all of the entries on it.  This way we make
	 * sure the commit code doesn't find the list temporarily empty
	 * because another function happens to be doing non-waiting preflush
	 * before jumping into the main commit.
	 */
	struct mutex ordered_operations_mutex;
	struct rw_semaphore extent_commit_sem;

	struct rw_semaphore cleanup_work_sem;

	struct rw_semaphore subvol_sem;
	struct srcu_struct subvol_srcu;

	struct list_head trans_list;
	struct list_head hashers;
	struct list_head dead_roots;
	struct list_head caching_block_groups;

	spinlock_t delayed_iput_lock;
	struct list_head delayed_iputs;

	atomic_t nr_async_submits;
	atomic_t async_submit_draining;
	atomic_t nr_async_bios;
	atomic_t async_delalloc_pages;

	/*
	 * this is used by the balancing code to wait for all the pending
	 * ordered extents
	 */
	spinlock_t ordered_extent_lock;

	/*
	 * all of the data=ordered extents pending writeback
	 * these can span multiple transactions and basically include
	 * every dirty data page that isn't from nodatacow
	 */
	struct list_head ordered_extents;

	/*
	 * all of the inodes that have delalloc bytes.  It is possible for
	 * this list to be empty even when there is still dirty data=ordered
	 * extents waiting to finish IO.
	 */
	struct list_head delalloc_inodes;

	/*
	 * special rename and truncate targets that must be on disk before
	 * we're allowed to commit.  This is basically the ext3 style
	 * data=ordered list.
	 */
	struct list_head ordered_operations;

	/*
	 * there is a pool of worker threads for checksumming during writes
	 * and a pool for checksumming after reads.  This is because readers
	 * can run with FS locks held, and the writers may be waiting for
	 * those locks.  We don't want ordering in the pending list to cause
	 * deadlocks, and so the two are serviced separately.
	 *
	 * A third pool does submit_bio to avoid deadlocking with the other
	 * two
	 */
	struct btrfs_workers generic_worker;
	struct btrfs_workers workers;
	struct btrfs_workers delalloc_workers;
	struct btrfs_workers endio_workers;
	struct btrfs_workers endio_meta_workers;
	struct btrfs_workers endio_meta_write_workers;
	struct btrfs_workers endio_write_workers;
	struct btrfs_workers endio_freespace_worker;
	struct btrfs_workers submit_workers;
	/*
	 * fixup workers take dirty pages that didn't properly go through
	 * the cow mechanism and make them safe to write.  It happens
	 * for the sys_munmap function call path
	 */
	struct btrfs_workers fixup_workers;
	struct task_struct *transaction_kthread;
	struct task_struct *cleaner_kthread;
	int thread_pool_size;

	struct kobject super_kobj;
	struct completion kobj_unregister;
	int do_barriers;
	int closing;
	int log_root_recovering;
	int enospc_unlink;

	u64 total_pinned;

	/* protected by the delalloc lock, used to keep from writing
	 * metadata until there is a nice batch
	 */
	u64 dirty_metadata_bytes;
	struct list_head dirty_cowonly_roots;

	struct btrfs_fs_devices *fs_devices;

	/*
	 * the space_info list is almost entirely read only.  It only changes
	 * when we add a new raid type to the FS, and that happens
	 * very rarely.  RCU is used to protect it.
	 */
	struct list_head space_info;

	struct reloc_control *reloc_ctl;

	spinlock_t delalloc_lock;
	spinlock_t new_trans_lock;
	u64 delalloc_bytes;

	/* data_alloc_cluster is only used in ssd mode */
	struct btrfs_free_cluster data_alloc_cluster;

	/* all metadata allocations go through this cluster */
	struct btrfs_free_cluster meta_alloc_cluster;

	spinlock_t ref_cache_lock;
	u64 total_ref_cache_size;

	u64 avail_data_alloc_bits;
	u64 avail_metadata_alloc_bits;
	u64 avail_system_alloc_bits;
	u64 data_alloc_profile;
	u64 metadata_alloc_profile;
	u64 system_alloc_profile;

	unsigned data_chunk_allocations;
	unsigned metadata_ratio;

	void *bdev_holder;

	/* filesystem state */
	u64 fs_state;
};

/*
 * in ram representation of the tree.  extent_root is used for all allocations
 * and for the extent tree extent_root root.
 */
struct btrfs_root {
	struct extent_buffer *node;

	/* the node lock is held while changing the node pointer */
	spinlock_t node_lock;

	struct extent_buffer *commit_root;
	struct btrfs_root *log_root;
	struct btrfs_root *reloc_root;

	struct btrfs_root_item root_item;
	struct btrfs_key root_key;
	struct btrfs_fs_info *fs_info;
	struct extent_io_tree dirty_log_pages;

	struct kobject root_kobj;
	struct completion kobj_unregister;
	struct mutex objectid_mutex;

	spinlock_t accounting_lock;
	struct btrfs_block_rsv *block_rsv;

	struct mutex log_mutex;
	wait_queue_head_t log_writer_wait;
	wait_queue_head_t log_commit_wait[2];
	atomic_t log_writers;
	atomic_t log_commit[2];
	unsigned long log_transid;
	unsigned long last_log_commit;
	unsigned long log_batch;
	pid_t log_start_pid;
	bool log_multiple_pids;

	u64 objectid;
	u64 last_trans;

	/* data allocations are done in sectorsize units */
	u32 sectorsize;

	/* node allocations are done in nodesize units */
	u32 nodesize;

	/* leaf allocations are done in leafsize units */
	u32 leafsize;

	u32 stripesize;

	u32 type;

	u64 highest_objectid;
	int ref_cows;
	int track_dirty;
	int in_radix;

	u64 defrag_trans_start;
	struct btrfs_key defrag_progress;
	struct btrfs_key defrag_max;
	int defrag_running;
	char *name;
	int in_sysfs;

	/* the dirty list is only used by non-reference counted roots */
	struct list_head dirty_list;

	struct list_head root_list;

	spinlock_t orphan_lock;
	struct list_head orphan_list;
	struct btrfs_block_rsv *orphan_block_rsv;
	int orphan_item_inserted;
	int orphan_cleanup_state;

	spinlock_t inode_lock;
	/* red-black tree that keeps track of in-memory inodes */
	struct rb_root inode_tree;

	/*
	 * right now this just gets used so that a root has its own devid
	 * for stat.  It may be used for more later
	 */
	struct super_block anon_super;
};

/*
 * inode items have the data typically returned from stat and store other
 * info about object characteristics.  There is one for every file and dir in
 * the FS
 */
#define BTRFS_INODE_ITEM_KEY		1
#define BTRFS_INODE_REF_KEY		12
#define BTRFS_XATTR_ITEM_KEY		24
#define BTRFS_ORPHAN_ITEM_KEY		48
/* reserve 2-15 close to the inode for later flexibility */

/*
 * dir items are the name -> inode pointers in a directory.  There is one
 * for every name in a directory.
 */
#define BTRFS_DIR_LOG_ITEM_KEY  60
#define BTRFS_DIR_LOG_INDEX_KEY 72
#define BTRFS_DIR_ITEM_KEY	84
#define BTRFS_DIR_INDEX_KEY	96
/*
 * extent data is for file data
 */
#define BTRFS_EXTENT_DATA_KEY	108

/*
 * extent csums are stored in a separate tree and hold csums for
 * an entire extent on disk.
 */
#define BTRFS_EXTENT_CSUM_KEY	128

/*
 * root items point to tree roots.  They are typically in the root
 * tree used by the super block to find all the other trees
 */
#define BTRFS_ROOT_ITEM_KEY	132

/*
 * root backrefs tie subvols and snapshots to the directory entries that
 * reference them
 */
#define BTRFS_ROOT_BACKREF_KEY	144

/*
 * root refs make a fast index for listing all of the snapshots and
 * subvolumes referenced by a given root.  They point directly to the
 * directory item in the root that references the subvol
 */
#define BTRFS_ROOT_REF_KEY	156

/*
 * extent items are in the extent map tree.  These record which blocks
 * are used, and how many references there are to each block
 */
#define BTRFS_EXTENT_ITEM_KEY	168

#define BTRFS_TREE_BLOCK_REF_KEY	176

#define BTRFS_EXTENT_DATA_REF_KEY	178

#define BTRFS_EXTENT_REF_V0_KEY		180

#define BTRFS_SHARED_BLOCK_REF_KEY	182

#define BTRFS_SHARED_DATA_REF_KEY	184

/*
 * block groups give us hints into the extent allocation trees.  Which
 * blocks are free etc etc
 */
#define BTRFS_BLOCK_GROUP_ITEM_KEY 192

#define BTRFS_DEV_EXTENT_KEY	204
#define BTRFS_DEV_ITEM_KEY	216
#define BTRFS_CHUNK_ITEM_KEY	228

/*
 * string items are for debugging.  They just store a short string of
 * data in the FS
 */
#define BTRFS_STRING_ITEM_KEY	253

#define BTRFS_MOUNT_NODATASUM		(1 << 0)
#define BTRFS_MOUNT_NODATACOW		(1 << 1)
#define BTRFS_MOUNT_NOBARRIER		(1 << 2)
#define BTRFS_MOUNT_SSD			(1 << 3)
#define BTRFS_MOUNT_DEGRADED		(1 << 4)
#define BTRFS_MOUNT_COMPRESS		(1 << 5)
#define BTRFS_MOUNT_NOTREELOG           (1 << 6)
#define BTRFS_MOUNT_FLUSHONCOMMIT       (1 << 7)
#define BTRFS_MOUNT_SSD_SPREAD		(1 << 8)
#define BTRFS_MOUNT_NOSSD		(1 << 9)
#define BTRFS_MOUNT_DISCARD		(1 << 10)
#define BTRFS_MOUNT_FORCE_COMPRESS      (1 << 11)
#define BTRFS_MOUNT_SPACE_CACHE		(1 << 12)
#define BTRFS_MOUNT_CLEAR_CACHE		(1 << 13)
#define BTRFS_MOUNT_USER_SUBVOL_RM_ALLOWED (1 << 14)
#define BTRFS_MOUNT_ENOSPC_DEBUG	 (1 << 15)

#define btrfs_clear_opt(o, opt)		((o) &= ~BTRFS_MOUNT_##opt)
#define btrfs_set_opt(o, opt)		((o) |= BTRFS_MOUNT_##opt)
#define btrfs_test_opt(root, opt)	((root)->fs_info->mount_opt & \
					 BTRFS_MOUNT_##opt)
/*
 * Inode flags
 */
#define BTRFS_INODE_NODATASUM		(1 << 0)
#define BTRFS_INODE_NODATACOW		(1 << 1)
#define BTRFS_INODE_READONLY		(1 << 2)
#define BTRFS_INODE_NOCOMPRESS		(1 << 3)
#define BTRFS_INODE_PREALLOC		(1 << 4)
#define BTRFS_INODE_SYNC		(1 << 5)
#define BTRFS_INODE_IMMUTABLE		(1 << 6)
#define BTRFS_INODE_APPEND		(1 << 7)
#define BTRFS_INODE_NODUMP		(1 << 8)
#define BTRFS_INODE_NOATIME		(1 << 9)
#define BTRFS_INODE_DIRSYNC		(1 << 10)
#define BTRFS_INODE_COMPRESS		(1 << 11)

/* some macros to generate set/get funcs for the struct fields.  This
 * assumes there is a lefoo_to_cpu for every type, so lets make a simple
 * one for u8:
 */
#define le8_to_cpu(v) (v)
#define cpu_to_le8(v) (v)
#define __le8 u8

#define read_eb_member(eb, ptr, type, member, result) (			\
	read_extent_buffer(eb, (char *)(result),			\
			   ((unsigned long)(ptr)) +			\
			    offsetof(type, member),			\
			   sizeof(((type *)0)->member)))

#define write_eb_member(eb, ptr, type, member, result) (		\
	write_extent_buffer(eb, (char *)(result),			\
			   ((unsigned long)(ptr)) +			\
			    offsetof(type, member),			\
			   sizeof(((type *)0)->member)))

#ifndef BTRFS_SETGET_FUNCS
#define BTRFS_SETGET_FUNCS(name, type, member, bits)			\
u##bits btrfs_##name(struct extent_buffer *eb, type *s);		\
void btrfs_set_##name(struct extent_buffer *eb, type *s, u##bits val);
#endif

#define BTRFS_SETGET_HEADER_FUNCS(name, type, member, bits)		\
static inline u##bits btrfs_##name(struct extent_buffer *eb)		\
{									\
	type *p = kmap_atomic(eb->first_page, KM_USER0);		\
	u##bits res = le##bits##_to_cpu(p->member);			\
	kunmap_atomic(p, KM_USER0);					\
	return res;							\
}									\
static inline void btrfs_set_##name(struct extent_buffer *eb,		\
				    u##bits val)			\
{									\
	type *p = kmap_atomic(eb->first_page, KM_USER0);		\
	p->member = cpu_to_le##bits(val);				\
	kunmap_atomic(p, KM_USER0);					\
}

#define BTRFS_SETGET_STACK_FUNCS(name, type, member, bits)		\
static inline u##bits btrfs_##name(type *s)				\
{									\
	return le##bits##_to_cpu(s->member);				\
}									\
static inline void btrfs_set_##name(type *s, u##bits val)		\
{									\
	s->member = cpu_to_le##bits(val);				\
}

BTRFS_SETGET_FUNCS(device_type, struct btrfs_dev_item, type, 64);
BTRFS_SETGET_FUNCS(device_total_bytes, struct btrfs_dev_item, total_bytes, 64);
BTRFS_SETGET_FUNCS(device_bytes_used, struct btrfs_dev_item, bytes_used, 64);
BTRFS_SETGET_FUNCS(device_io_align, struct btrfs_dev_item, io_align, 32);
BTRFS_SETGET_FUNCS(device_io_width, struct btrfs_dev_item, io_width, 32);
BTRFS_SETGET_FUNCS(device_start_offset, struct btrfs_dev_item,
		   start_offset, 64);
BTRFS_SETGET_FUNCS(device_sector_size, struct btrfs_dev_item, sector_size, 32);
BTRFS_SETGET_FUNCS(device_id, struct btrfs_dev_item, devid, 64);
BTRFS_SETGET_FUNCS(device_group, struct btrfs_dev_item, dev_group, 32);
BTRFS_SETGET_FUNCS(device_seek_speed, struct btrfs_dev_item, seek_speed, 8);
BTRFS_SETGET_FUNCS(device_bandwidth, struct btrfs_dev_item, bandwidth, 8);
BTRFS_SETGET_FUNCS(device_generation, struct btrfs_dev_item, generation, 64);

BTRFS_SETGET_STACK_FUNCS(stack_device_type, struct btrfs_dev_item, type, 64);
BTRFS_SETGET_STACK_FUNCS(stack_device_total_bytes, struct btrfs_dev_item,
			 total_bytes, 64);
BTRFS_SETGET_STACK_FUNCS(stack_device_bytes_used, struct btrfs_dev_item,
			 bytes_used, 64);
BTRFS_SETGET_STACK_FUNCS(stack_device_io_align, struct btrfs_dev_item,
			 io_align, 32);
BTRFS_SETGET_STACK_FUNCS(stack_device_io_width, struct btrfs_dev_item,
			 io_width, 32);
BTRFS_SETGET_STACK_FUNCS(stack_device_sector_size, struct btrfs_dev_item,
			 sector_size, 32);
BTRFS_SETGET_STACK_FUNCS(stack_device_id, struct btrfs_dev_item, devid, 64);
BTRFS_SETGET_STACK_FUNCS(stack_device_group, struct btrfs_dev_item,
			 dev_group, 32);
BTRFS_SETGET_STACK_FUNCS(stack_device_seek_speed, struct btrfs_dev_item,
			 seek_speed, 8);
BTRFS_SETGET_STACK_FUNCS(stack_device_bandwidth, struct btrfs_dev_item,
			 bandwidth, 8);
BTRFS_SETGET_STACK_FUNCS(stack_device_generation, struct btrfs_dev_item,
			 generation, 64);

static inline char *btrfs_device_uuid(struct btrfs_dev_item *d)
{
	return (char *)d + offsetof(struct btrfs_dev_item, uuid);
}

static inline char *btrfs_device_fsid(struct btrfs_dev_item *d)
{
	return (char *)d + offsetof(struct btrfs_dev_item, fsid);
}

BTRFS_SETGET_FUNCS(chunk_length, struct btrfs_chunk, length, 64);
BTRFS_SETGET_FUNCS(chunk_owner, struct btrfs_chunk, owner, 64);
BTRFS_SETGET_FUNCS(chunk_stripe_len, struct btrfs_chunk, stripe_len, 64);
BTRFS_SETGET_FUNCS(chunk_io_align, struct btrfs_chunk, io_align, 32);
BTRFS_SETGET_FUNCS(chunk_io_width, struct btrfs_chunk, io_width, 32);
BTRFS_SETGET_FUNCS(chunk_sector_size, struct btrfs_chunk, sector_size, 32);
BTRFS_SETGET_FUNCS(chunk_type, struct btrfs_chunk, type, 64);
BTRFS_SETGET_FUNCS(chunk_num_stripes, struct btrfs_chunk, num_stripes, 16);
BTRFS_SETGET_FUNCS(chunk_sub_stripes, struct btrfs_chunk, sub_stripes, 16);
BTRFS_SETGET_FUNCS(stripe_devid, struct btrfs_stripe, devid, 64);
BTRFS_SETGET_FUNCS(stripe_offset, struct btrfs_stripe, offset, 64);

static inline char *btrfs_stripe_dev_uuid(struct btrfs_stripe *s)
{
	return (char *)s + offsetof(struct btrfs_stripe, dev_uuid);
}

BTRFS_SETGET_STACK_FUNCS(stack_chunk_length, struct btrfs_chunk, length, 64);
BTRFS_SETGET_STACK_FUNCS(stack_chunk_owner, struct btrfs_chunk, owner, 64);
BTRFS_SETGET_STACK_FUNCS(stack_chunk_stripe_len, struct btrfs_chunk,
			 stripe_len, 64);
BTRFS_SETGET_STACK_FUNCS(stack_chunk_io_align, struct btrfs_chunk,
			 io_align, 32);
BTRFS_SETGET_STACK_FUNCS(stack_chunk_io_width, struct btrfs_chunk,
			 io_width, 32);
BTRFS_SETGET_STACK_FUNCS(stack_chunk_sector_size, struct btrfs_chunk,
			 sector_size, 32);
BTRFS_SETGET_STACK_FUNCS(stack_chunk_type, struct btrfs_chunk, type, 64);
BTRFS_SETGET_STACK_FUNCS(stack_chunk_num_stripes, struct btrfs_chunk,
			 num_stripes, 16);
BTRFS_SETGET_STACK_FUNCS(stack_chunk_sub_stripes, struct btrfs_chunk,
			 sub_stripes, 16);
BTRFS_SETGET_STACK_FUNCS(stack_stripe_devid, struct btrfs_stripe, devid, 64);
BTRFS_SETGET_STACK_FUNCS(stack_stripe_offset, struct btrfs_stripe, offset, 64);

static inline struct btrfs_stripe *btrfs_stripe_nr(struct btrfs_chunk *c,
						   int nr)
{
	unsigned long offset = (unsigned long)c;
	offset += offsetof(struct btrfs_chunk, stripe);
	offset += nr * sizeof(struct btrfs_stripe);
	return (struct btrfs_stripe *)offset;
}

static inline char *btrfs_stripe_dev_uuid_nr(struct btrfs_chunk *c, int nr)
{
	return btrfs_stripe_dev_uuid(btrfs_stripe_nr(c, nr));
}

static inline u64 btrfs_stripe_offset_nr(struct extent_buffer *eb,
					 struct btrfs_chunk *c, int nr)
{
	return btrfs_stripe_offset(eb, btrfs_stripe_nr(c, nr));
}

static inline void btrfs_set_stripe_offset_nr(struct extent_buffer *eb,
					     struct btrfs_chunk *c, int nr,
					     u64 val)
{
	btrfs_set_stripe_offset(eb, btrfs_stripe_nr(c, nr), val);
}

static inline u64 btrfs_stripe_devid_nr(struct extent_buffer *eb,
					 struct btrfs_chunk *c, int nr)
{
	return btrfs_stripe_devid(eb, btrfs_stripe_nr(c, nr));
}

static inline void btrfs_set_stripe_devid_nr(struct extent_buffer *eb,
					     struct btrfs_chunk *c, int nr,
					     u64 val)
{
	btrfs_set_stripe_devid(eb, btrfs_stripe_nr(c, nr), val);
}

/* struct btrfs_block_group_item */
BTRFS_SETGET_STACK_FUNCS(block_group_used, struct btrfs_block_group_item,
			 used, 64);
BTRFS_SETGET_FUNCS(disk_block_group_used, struct btrfs_block_group_item,
			 used, 64);
BTRFS_SETGET_STACK_FUNCS(block_group_chunk_objectid,
			struct btrfs_block_group_item, chunk_objectid, 64);

BTRFS_SETGET_FUNCS(disk_block_group_chunk_objectid,
		   struct btrfs_block_group_item, chunk_objectid, 64);
BTRFS_SETGET_FUNCS(disk_block_group_flags,
		   struct btrfs_block_group_item, flags, 64);
BTRFS_SETGET_STACK_FUNCS(block_group_flags,
			struct btrfs_block_group_item, flags, 64);

/* struct btrfs_inode_ref */
BTRFS_SETGET_FUNCS(inode_ref_name_len, struct btrfs_inode_ref, name_len, 16);
BTRFS_SETGET_FUNCS(inode_ref_index, struct btrfs_inode_ref, index, 64);

/* struct btrfs_inode_item */
BTRFS_SETGET_FUNCS(inode_generation, struct btrfs_inode_item, generation, 64);
BTRFS_SETGET_FUNCS(inode_sequence, struct btrfs_inode_item, sequence, 64);
BTRFS_SETGET_FUNCS(inode_transid, struct btrfs_inode_item, transid, 64);
BTRFS_SETGET_FUNCS(inode_size, struct btrfs_inode_item, size, 64);
BTRFS_SETGET_FUNCS(inode_nbytes, struct btrfs_inode_item, nbytes, 64);
BTRFS_SETGET_FUNCS(inode_block_group, struct btrfs_inode_item, block_group, 64);
BTRFS_SETGET_FUNCS(inode_nlink, struct btrfs_inode_item, nlink, 32);
BTRFS_SETGET_FUNCS(inode_uid, struct btrfs_inode_item, uid, 32);
BTRFS_SETGET_FUNCS(inode_gid, struct btrfs_inode_item, gid, 32);
BTRFS_SETGET_FUNCS(inode_mode, struct btrfs_inode_item, mode, 32);
BTRFS_SETGET_FUNCS(inode_rdev, struct btrfs_inode_item, rdev, 64);
BTRFS_SETGET_FUNCS(inode_flags, struct btrfs_inode_item, flags, 64);

static inline struct btrfs_timespec *
btrfs_inode_atime(struct btrfs_inode_item *inode_item)
{
	unsigned long ptr = (unsigned long)inode_item;
	ptr += offsetof(struct btrfs_inode_item, atime);
	return (struct btrfs_timespec *)ptr;
}

static inline struct btrfs_timespec *
btrfs_inode_mtime(struct btrfs_inode_item *inode_item)
{
	unsigned long ptr = (unsigned long)inode_item;
	ptr += offsetof(struct btrfs_inode_item, mtime);
	return (struct btrfs_timespec *)ptr;
}

static inline struct btrfs_timespec *
btrfs_inode_ctime(struct btrfs_inode_item *inode_item)
{
	unsigned long ptr = (unsigned long)inode_item;
	ptr += offsetof(struct btrfs_inode_item, ctime);
	return (struct btrfs_timespec *)ptr;
}

static inline struct btrfs_timespec *
btrfs_inode_otime(struct btrfs_inode_item *inode_item)
{
	unsigned long ptr = (unsigned long)inode_item;
	ptr += offsetof(struct btrfs_inode_item, otime);
	return (struct btrfs_timespec *)ptr;
}

BTRFS_SETGET_FUNCS(timespec_sec, struct btrfs_timespec, sec, 64);
BTRFS_SETGET_FUNCS(timespec_nsec, struct btrfs_timespec, nsec, 32);

/* struct btrfs_dev_extent */
BTRFS_SETGET_FUNCS(dev_extent_chunk_tree, struct btrfs_dev_extent,
		   chunk_tree, 64);
BTRFS_SETGET_FUNCS(dev_extent_chunk_objectid, struct btrfs_dev_extent,
		   chunk_objectid, 64);
BTRFS_SETGET_FUNCS(dev_extent_chunk_offset, struct btrfs_dev_extent,
		   chunk_offset, 64);
BTRFS_SETGET_FUNCS(dev_extent_length, struct btrfs_dev_extent, length, 64);

static inline u8 *btrfs_dev_extent_chunk_tree_uuid(struct btrfs_dev_extent *dev)
{
	unsigned long ptr = offsetof(struct btrfs_dev_extent, chunk_tree_uuid);
	return (u8 *)((unsigned long)dev + ptr);
}

BTRFS_SETGET_FUNCS(extent_refs, struct btrfs_extent_item, refs, 64);
BTRFS_SETGET_FUNCS(extent_generation, struct btrfs_extent_item,
		   generation, 64);
BTRFS_SETGET_FUNCS(extent_flags, struct btrfs_extent_item, flags, 64);

BTRFS_SETGET_FUNCS(extent_refs_v0, struct btrfs_extent_item_v0, refs, 32);


BTRFS_SETGET_FUNCS(tree_block_level, struct btrfs_tree_block_info, level, 8);

static inline void btrfs_tree_block_key(struct extent_buffer *eb,
					struct btrfs_tree_block_info *item,
					struct btrfs_disk_key *key)
{
	read_eb_member(eb, item, struct btrfs_tree_block_info, key, key);
}

static inline void btrfs_set_tree_block_key(struct extent_buffer *eb,
					    struct btrfs_tree_block_info *item,
					    struct btrfs_disk_key *key)
{
	write_eb_member(eb, item, struct btrfs_tree_block_info, key, key);
}

BTRFS_SETGET_FUNCS(extent_data_ref_root, struct btrfs_extent_data_ref,
		   root, 64);
BTRFS_SETGET_FUNCS(extent_data_ref_objectid, struct btrfs_extent_data_ref,
		   objectid, 64);
BTRFS_SETGET_FUNCS(extent_data_ref_offset, struct btrfs_extent_data_ref,
		   offset, 64);
BTRFS_SETGET_FUNCS(extent_data_ref_count, struct btrfs_extent_data_ref,
		   count, 32);

BTRFS_SETGET_FUNCS(shared_data_ref_count, struct btrfs_shared_data_ref,
		   count, 32);

BTRFS_SETGET_FUNCS(extent_inline_ref_type, struct btrfs_extent_inline_ref,
		   type, 8);
BTRFS_SETGET_FUNCS(extent_inline_ref_offset, struct btrfs_extent_inline_ref,
		   offset, 64);

static inline u32 btrfs_extent_inline_ref_size(int type)
{
	if (type == BTRFS_TREE_BLOCK_REF_KEY ||
	    type == BTRFS_SHARED_BLOCK_REF_KEY)
		return sizeof(struct btrfs_extent_inline_ref);
	if (type == BTRFS_SHARED_DATA_REF_KEY)
		return sizeof(struct btrfs_shared_data_ref) +
		       sizeof(struct btrfs_extent_inline_ref);
	if (type == BTRFS_EXTENT_DATA_REF_KEY)
		return sizeof(struct btrfs_extent_data_ref) +
		       offsetof(struct btrfs_extent_inline_ref, offset);
	BUG();
	return 0;
}

BTRFS_SETGET_FUNCS(ref_root_v0, struct btrfs_extent_ref_v0, root, 64);
BTRFS_SETGET_FUNCS(ref_generation_v0, struct btrfs_extent_ref_v0,
		   generation, 64);
BTRFS_SETGET_FUNCS(ref_objectid_v0, struct btrfs_extent_ref_v0, objectid, 64);
BTRFS_SETGET_FUNCS(ref_count_v0, struct btrfs_extent_ref_v0, count, 32);

/* struct btrfs_node */
BTRFS_SETGET_FUNCS(key_blockptr, struct btrfs_key_ptr, blockptr, 64);
BTRFS_SETGET_FUNCS(key_generation, struct btrfs_key_ptr, generation, 64);

static inline u64 btrfs_node_blockptr(struct extent_buffer *eb, int nr)
{
	unsigned long ptr;
	ptr = offsetof(struct btrfs_node, ptrs) +
		sizeof(struct btrfs_key_ptr) * nr;
	return btrfs_key_blockptr(eb, (struct btrfs_key_ptr *)ptr);
}

static inline void btrfs_set_node_blockptr(struct extent_buffer *eb,
					   int nr, u64 val)
{
	unsigned long ptr;
	ptr = offsetof(struct btrfs_node, ptrs) +
		sizeof(struct btrfs_key_ptr) * nr;
	btrfs_set_key_blockptr(eb, (struct btrfs_key_ptr *)ptr, val);
}

static inline u64 btrfs_node_ptr_generation(struct extent_buffer *eb, int nr)
{
	unsigned long ptr;
	ptr = offsetof(struct btrfs_node, ptrs) +
		sizeof(struct btrfs_key_ptr) * nr;
	return btrfs_key_generation(eb, (struct btrfs_key_ptr *)ptr);
}

static inline void btrfs_set_node_ptr_generation(struct extent_buffer *eb,
						 int nr, u64 val)
{
	unsigned long ptr;
	ptr = offsetof(struct btrfs_node, ptrs) +
		sizeof(struct btrfs_key_ptr) * nr;
	btrfs_set_key_generation(eb, (struct btrfs_key_ptr *)ptr, val);
}

static inline unsigned long btrfs_node_key_ptr_offset(int nr)
{
	return offsetof(struct btrfs_node, ptrs) +
		sizeof(struct btrfs_key_ptr) * nr;
}

void btrfs_node_key(struct extent_buffer *eb,
		    struct btrfs_disk_key *disk_key, int nr);

static inline void btrfs_set_node_key(struct extent_buffer *eb,
				      struct btrfs_disk_key *disk_key, int nr)
{
	unsigned long ptr;
	ptr = btrfs_node_key_ptr_offset(nr);
	write_eb_member(eb, (struct btrfs_key_ptr *)ptr,
		       struct btrfs_key_ptr, key, disk_key);
}

/* struct btrfs_item */
BTRFS_SETGET_FUNCS(item_offset, struct btrfs_item, offset, 32);
BTRFS_SETGET_FUNCS(item_size, struct btrfs_item, size, 32);

static inline unsigned long btrfs_item_nr_offset(int nr)
{
	return offsetof(struct btrfs_leaf, items) +
		sizeof(struct btrfs_item) * nr;
}

static inline struct btrfs_item *btrfs_item_nr(struct extent_buffer *eb,
					       int nr)
{
	return (struct btrfs_item *)btrfs_item_nr_offset(nr);
}

static inline u32 btrfs_item_end(struct extent_buffer *eb,
				 struct btrfs_item *item)
{
	return btrfs_item_offset(eb, item) + btrfs_item_size(eb, item);
}

static inline u32 btrfs_item_end_nr(struct extent_buffer *eb, int nr)
{
	return btrfs_item_end(eb, btrfs_item_nr(eb, nr));
}

static inline u32 btrfs_item_offset_nr(struct extent_buffer *eb, int nr)
{
	return btrfs_item_offset(eb, btrfs_item_nr(eb, nr));
}

static inline u32 btrfs_item_size_nr(struct extent_buffer *eb, int nr)
{
	return btrfs_item_size(eb, btrfs_item_nr(eb, nr));
}

static inline void btrfs_item_key(struct extent_buffer *eb,
			   struct btrfs_disk_key *disk_key, int nr)
{
	struct btrfs_item *item = btrfs_item_nr(eb, nr);
	read_eb_member(eb, item, struct btrfs_item, key, disk_key);
}

static inline void btrfs_set_item_key(struct extent_buffer *eb,
			       struct btrfs_disk_key *disk_key, int nr)
{
	struct btrfs_item *item = btrfs_item_nr(eb, nr);
	write_eb_member(eb, item, struct btrfs_item, key, disk_key);
}

BTRFS_SETGET_FUNCS(dir_log_end, struct btrfs_dir_log_item, end, 64);

/*
 * struct btrfs_root_ref
 */
BTRFS_SETGET_FUNCS(root_ref_dirid, struct btrfs_root_ref, dirid, 64);
BTRFS_SETGET_FUNCS(root_ref_sequence, struct btrfs_root_ref, sequence, 64);
BTRFS_SETGET_FUNCS(root_ref_name_len, struct btrfs_root_ref, name_len, 16);

/* struct btrfs_dir_item */
BTRFS_SETGET_FUNCS(dir_data_len, struct btrfs_dir_item, data_len, 16);
BTRFS_SETGET_FUNCS(dir_type, struct btrfs_dir_item, type, 8);
BTRFS_SETGET_FUNCS(dir_name_len, struct btrfs_dir_item, name_len, 16);
BTRFS_SETGET_FUNCS(dir_transid, struct btrfs_dir_item, transid, 64);

static inline void btrfs_dir_item_key(struct extent_buffer *eb,
				      struct btrfs_dir_item *item,
				      struct btrfs_disk_key *key)
{
	read_eb_member(eb, item, struct btrfs_dir_item, location, key);
}

static inline void btrfs_set_dir_item_key(struct extent_buffer *eb,
					  struct btrfs_dir_item *item,
					  struct btrfs_disk_key *key)
{
	write_eb_member(eb, item, struct btrfs_dir_item, location, key);
}

BTRFS_SETGET_FUNCS(free_space_entries, struct btrfs_free_space_header,
		   num_entries, 64);
BTRFS_SETGET_FUNCS(free_space_bitmaps, struct btrfs_free_space_header,
		   num_bitmaps, 64);
BTRFS_SETGET_FUNCS(free_space_generation, struct btrfs_free_space_header,
		   generation, 64);

static inline void btrfs_free_space_key(struct extent_buffer *eb,
					struct btrfs_free_space_header *h,
					struct btrfs_disk_key *key)
{
	read_eb_member(eb, h, struct btrfs_free_space_header, location, key);
}

static inline void btrfs_set_free_space_key(struct extent_buffer *eb,
					    struct btrfs_free_space_header *h,
					    struct btrfs_disk_key *key)
{
	write_eb_member(eb, h, struct btrfs_free_space_header, location, key);
}

/* struct btrfs_disk_key */
BTRFS_SETGET_STACK_FUNCS(disk_key_objectid, struct btrfs_disk_key,
			 objectid, 64);
BTRFS_SETGET_STACK_FUNCS(disk_key_offset, struct btrfs_disk_key, offset, 64);
BTRFS_SETGET_STACK_FUNCS(disk_key_type, struct btrfs_disk_key, type, 8);

static inline void btrfs_disk_key_to_cpu(struct btrfs_key *cpu,
					 struct btrfs_disk_key *disk)
{
	cpu->offset = le64_to_cpu(disk->offset);
	cpu->type = disk->type;
	cpu->objectid = le64_to_cpu(disk->objectid);
}

static inline void btrfs_cpu_key_to_disk(struct btrfs_disk_key *disk,
					 struct btrfs_key *cpu)
{
	disk->offset = cpu_to_le64(cpu->offset);
	disk->type = cpu->type;
	disk->objectid = cpu_to_le64(cpu->objectid);
}

static inline void btrfs_node_key_to_cpu(struct extent_buffer *eb,
				  struct btrfs_key *key, int nr)
{
	struct btrfs_disk_key disk_key;
	btrfs_node_key(eb, &disk_key, nr);
	btrfs_disk_key_to_cpu(key, &disk_key);
}

static inline void btrfs_item_key_to_cpu(struct extent_buffer *eb,
				  struct btrfs_key *key, int nr)
{
	struct btrfs_disk_key disk_key;
	btrfs_item_key(eb, &disk_key, nr);
	btrfs_disk_key_to_cpu(key, &disk_key);
}

static inline void btrfs_dir_item_key_to_cpu(struct extent_buffer *eb,
				      struct btrfs_dir_item *item,
				      struct btrfs_key *key)
{
	struct btrfs_disk_key disk_key;
	btrfs_dir_item_key(eb, item, &disk_key);
	btrfs_disk_key_to_cpu(key, &disk_key);
}


static inline u8 btrfs_key_type(struct btrfs_key *key)
{
	return key->type;
}

static inline void btrfs_set_key_type(struct btrfs_key *key, u8 val)
{
	key->type = val;
}

/* struct btrfs_header */
BTRFS_SETGET_HEADER_FUNCS(header_bytenr, struct btrfs_header, bytenr, 64);
BTRFS_SETGET_HEADER_FUNCS(header_generation, struct btrfs_header,
			  generation, 64);
BTRFS_SETGET_HEADER_FUNCS(header_owner, struct btrfs_header, owner, 64);
BTRFS_SETGET_HEADER_FUNCS(header_nritems, struct btrfs_header, nritems, 32);
BTRFS_SETGET_HEADER_FUNCS(header_flags, struct btrfs_header, flags, 64);
BTRFS_SETGET_HEADER_FUNCS(header_level, struct btrfs_header, level, 8);

static inline int btrfs_header_flag(struct extent_buffer *eb, u64 flag)
{
	return (btrfs_header_flags(eb) & flag) == flag;
}

static inline int btrfs_set_header_flag(struct extent_buffer *eb, u64 flag)
{
	u64 flags = btrfs_header_flags(eb);
	btrfs_set_header_flags(eb, flags | flag);
	return (flags & flag) == flag;
}

static inline int btrfs_clear_header_flag(struct extent_buffer *eb, u64 flag)
{
	u64 flags = btrfs_header_flags(eb);
	btrfs_set_header_flags(eb, flags & ~flag);
	return (flags & flag) == flag;
}

static inline int btrfs_header_backref_rev(struct extent_buffer *eb)
{
	u64 flags = btrfs_header_flags(eb);
	return flags >> BTRFS_BACKREF_REV_SHIFT;
}

static inline void btrfs_set_header_backref_rev(struct extent_buffer *eb,
						int rev)
{
	u64 flags = btrfs_header_flags(eb);
	flags &= ~BTRFS_BACKREF_REV_MASK;
	flags |= (u64)rev << BTRFS_BACKREF_REV_SHIFT;
	btrfs_set_header_flags(eb, flags);
}

static inline u8 *btrfs_header_fsid(struct extent_buffer *eb)
{
	unsigned long ptr = offsetof(struct btrfs_header, fsid);
	return (u8 *)ptr;
}

static inline u8 *btrfs_header_chunk_tree_uuid(struct extent_buffer *eb)
{
	unsigned long ptr = offsetof(struct btrfs_header, chunk_tree_uuid);
	return (u8 *)ptr;
}

static inline u8 *btrfs_super_fsid(struct extent_buffer *eb)
{
	unsigned long ptr = offsetof(struct btrfs_super_block, fsid);
	return (u8 *)ptr;
}

static inline u8 *btrfs_header_csum(struct extent_buffer *eb)
{
	unsigned long ptr = offsetof(struct btrfs_header, csum);
	return (u8 *)ptr;
}

static inline struct btrfs_node *btrfs_buffer_node(struct extent_buffer *eb)
{
	return NULL;
}

static inline struct btrfs_leaf *btrfs_buffer_leaf(struct extent_buffer *eb)
{
	return NULL;
}

static inline struct btrfs_header *btrfs_buffer_header(struct extent_buffer *eb)
{
	return NULL;
}

static inline int btrfs_is_leaf(struct extent_buffer *eb)
{
	return btrfs_header_level(eb) == 0;
}

/* struct btrfs_root_item */
BTRFS_SETGET_FUNCS(disk_root_generation, struct btrfs_root_item,
		   generation, 64);
BTRFS_SETGET_FUNCS(disk_root_refs, struct btrfs_root_item, refs, 32);
BTRFS_SETGET_FUNCS(disk_root_bytenr, struct btrfs_root_item, bytenr, 64);
BTRFS_SETGET_FUNCS(disk_root_level, struct btrfs_root_item, level, 8);

BTRFS_SETGET_STACK_FUNCS(root_generation, struct btrfs_root_item,
			 generation, 64);
BTRFS_SETGET_STACK_FUNCS(root_bytenr, struct btrfs_root_item, bytenr, 64);
BTRFS_SETGET_STACK_FUNCS(root_level, struct btrfs_root_item, level, 8);
BTRFS_SETGET_STACK_FUNCS(root_dirid, struct btrfs_root_item, root_dirid, 64);
BTRFS_SETGET_STACK_FUNCS(root_refs, struct btrfs_root_item, refs, 32);
BTRFS_SETGET_STACK_FUNCS(root_flags, struct btrfs_root_item, flags, 64);
BTRFS_SETGET_STACK_FUNCS(root_used, struct btrfs_root_item, bytes_used, 64);
BTRFS_SETGET_STACK_FUNCS(root_limit, struct btrfs_root_item, byte_limit, 64);
BTRFS_SETGET_STACK_FUNCS(root_last_snapshot, struct btrfs_root_item,
			 last_snapshot, 64);

static inline bool btrfs_root_readonly(struct btrfs_root *root)
{
	return root->root_item.flags & BTRFS_ROOT_SUBVOL_RDONLY;
}

/* struct btrfs_super_block */

BTRFS_SETGET_STACK_FUNCS(super_bytenr, struct btrfs_super_block, bytenr, 64);
BTRFS_SETGET_STACK_FUNCS(super_flags, struct btrfs_super_block, flags, 64);
BTRFS_SETGET_STACK_FUNCS(super_generation, struct btrfs_super_block,
			 generation, 64);
BTRFS_SETGET_STACK_FUNCS(super_root, struct btrfs_super_block, root, 64);
BTRFS_SETGET_STACK_FUNCS(super_sys_array_size,
			 struct btrfs_super_block, sys_chunk_array_size, 32);
BTRFS_SETGET_STACK_FUNCS(super_chunk_root_generation,
			 struct btrfs_super_block, chunk_root_generation, 64);
BTRFS_SETGET_STACK_FUNCS(super_root_level, struct btrfs_super_block,
			 root_level, 8);
BTRFS_SETGET_STACK_FUNCS(super_chunk_root, struct btrfs_super_block,
			 chunk_root, 64);
BTRFS_SETGET_STACK_FUNCS(super_chunk_root_level, struct btrfs_super_block,
			 chunk_root_level, 8);
BTRFS_SETGET_STACK_FUNCS(super_log_root, struct btrfs_super_block,
			 log_root, 64);
BTRFS_SETGET_STACK_FUNCS(super_log_root_transid, struct btrfs_super_block,
			 log_root_transid, 64);
BTRFS_SETGET_STACK_FUNCS(super_log_root_level, struct btrfs_super_block,
			 log_root_level, 8);
BTRFS_SETGET_STACK_FUNCS(super_total_bytes, struct btrfs_super_block,
			 total_bytes, 64);
BTRFS_SETGET_STACK_FUNCS(super_bytes_used, struct btrfs_super_block,
			 bytes_used, 64);
BTRFS_SETGET_STACK_FUNCS(super_sectorsize, struct btrfs_super_block,
			 sectorsize, 32);
BTRFS_SETGET_STACK_FUNCS(super_nodesize, struct btrfs_super_block,
			 nodesize, 32);
BTRFS_SETGET_STACK_FUNCS(super_leafsize, struct btrfs_super_block,
			 leafsize, 32);
BTRFS_SETGET_STACK_FUNCS(super_stripesize, struct btrfs_super_block,
			 stripesize, 32);
BTRFS_SETGET_STACK_FUNCS(super_root_dir, struct btrfs_super_block,
			 root_dir_objectid, 64);
BTRFS_SETGET_STACK_FUNCS(super_num_devices, struct btrfs_super_block,
			 num_devices, 64);
BTRFS_SETGET_STACK_FUNCS(super_compat_flags, struct btrfs_super_block,
			 compat_flags, 64);
BTRFS_SETGET_STACK_FUNCS(super_compat_ro_flags, struct btrfs_super_block,
			 compat_ro_flags, 64);
BTRFS_SETGET_STACK_FUNCS(super_incompat_flags, struct btrfs_super_block,
			 incompat_flags, 64);
BTRFS_SETGET_STACK_FUNCS(super_csum_type, struct btrfs_super_block,
			 csum_type, 16);
BTRFS_SETGET_STACK_FUNCS(super_cache_generation, struct btrfs_super_block,
			 cache_generation, 64);

static inline int btrfs_super_csum_size(struct btrfs_super_block *s)
{
	int t = btrfs_super_csum_type(s);
	BUG_ON(t >= ARRAY_SIZE(btrfs_csum_sizes));
	return btrfs_csum_sizes[t];
}

static inline unsigned long btrfs_leaf_data(struct extent_buffer *l)
{
	return offsetof(struct btrfs_leaf, items);
}

/* struct btrfs_file_extent_item */
BTRFS_SETGET_FUNCS(file_extent_type, struct btrfs_file_extent_item, type, 8);

static inline unsigned long
btrfs_file_extent_inline_start(struct btrfs_file_extent_item *e)
{
	unsigned long offset = (unsigned long)e;
	offset += offsetof(struct btrfs_file_extent_item, disk_bytenr);
	return offset;
}

static inline u32 btrfs_file_extent_calc_inline_size(u32 datasize)
{
	return offsetof(struct btrfs_file_extent_item, disk_bytenr) + datasize;
}

BTRFS_SETGET_FUNCS(file_extent_disk_bytenr, struct btrfs_file_extent_item,
		   disk_bytenr, 64);
BTRFS_SETGET_FUNCS(file_extent_generation, struct btrfs_file_extent_item,
		   generation, 64);
BTRFS_SETGET_FUNCS(file_extent_disk_num_bytes, struct btrfs_file_extent_item,
		   disk_num_bytes, 64);
BTRFS_SETGET_FUNCS(file_extent_offset, struct btrfs_file_extent_item,
		  offset, 64);
BTRFS_SETGET_FUNCS(file_extent_num_bytes, struct btrfs_file_extent_item,
		   num_bytes, 64);
BTRFS_SETGET_FUNCS(file_extent_ram_bytes, struct btrfs_file_extent_item,
		   ram_bytes, 64);
BTRFS_SETGET_FUNCS(file_extent_compression, struct btrfs_file_extent_item,
		   compression, 8);
BTRFS_SETGET_FUNCS(file_extent_encryption, struct btrfs_file_extent_item,
		   encryption, 8);
BTRFS_SETGET_FUNCS(file_extent_other_encoding, struct btrfs_file_extent_item,
		   other_encoding, 16);

/* this returns the number of file bytes represented by the inline item.
 * If an item is compressed, this is the uncompressed size
 */
static inline u32 btrfs_file_extent_inline_len(struct extent_buffer *eb,
					       struct btrfs_file_extent_item *e)
{
	return btrfs_file_extent_ram_bytes(eb, e);
}

/*
 * this returns the number of bytes used by the item on disk, minus the
 * size of any extent headers.  If a file is compressed on disk, this is
 * the compressed size
 */
static inline u32 btrfs_file_extent_inline_item_len(struct extent_buffer *eb,
						    struct btrfs_item *e)
{
	unsigned long offset;
	offset = offsetof(struct btrfs_file_extent_item, disk_bytenr);
	return btrfs_item_size(eb, e) - offset;
}

static inline struct btrfs_root *btrfs_sb(struct super_block *sb)
{
	return sb->s_fs_info;
}

static inline int btrfs_set_root_name(struct btrfs_root *root,
				      const char *name, int len)
{
	/* if we already have a name just free it */
	kfree(root->name);

	root->name = kmalloc(len+1, GFP_KERNEL);
	if (!root->name)
		return -ENOMEM;

	memcpy(root->name, name, len);
	root->name[len] = '\0';

	return 0;
}

static inline u32 btrfs_level_size(struct btrfs_root *root, int level)
{
	if (level == 0)
		return root->leafsize;
	return root->nodesize;
}

/* helper function to cast into the data area of the leaf. */
#define btrfs_item_ptr(leaf, slot, type) \
	((type *)(btrfs_leaf_data(leaf) + \
	btrfs_item_offset_nr(leaf, slot)))

#define btrfs_item_ptr_offset(leaf, slot) \
	((unsigned long)(btrfs_leaf_data(leaf) + \
	btrfs_item_offset_nr(leaf, slot)))

static inline struct dentry *fdentry(struct file *file)
{
	return file->f_path.dentry;
}

static inline bool btrfs_mixed_space_info(struct btrfs_space_info *space_info)
{
	return ((space_info->flags & BTRFS_BLOCK_GROUP_METADATA) &&
		(space_info->flags & BTRFS_BLOCK_GROUP_DATA));
}

/* extent-tree.c */
void btrfs_put_block_group(struct btrfs_block_group_cache *cache);
int btrfs_run_delayed_refs(struct btrfs_trans_handle *trans,
			   struct btrfs_root *root, unsigned long count);
int btrfs_lookup_extent(struct btrfs_root *root, u64 start, u64 len);
int btrfs_lookup_extent_info(struct btrfs_trans_handle *trans,
			     struct btrfs_root *root, u64 bytenr,
			     u64 num_bytes, u64 *refs, u64 *flags);
int btrfs_pin_extent(struct btrfs_root *root,
		     u64 bytenr, u64 num, int reserved);
int btrfs_drop_leaf_ref(struct btrfs_trans_handle *trans,
			struct btrfs_root *root, struct extent_buffer *leaf);
int btrfs_cross_ref_exist(struct btrfs_trans_handle *trans,
			  struct btrfs_root *root,
			  u64 objectid, u64 offset, u64 bytenr);
int btrfs_copy_pinned(struct btrfs_root *root, struct extent_io_tree *copy);
struct btrfs_block_group_cache *btrfs_lookup_block_group(
						 struct btrfs_fs_info *info,
						 u64 bytenr);
void btrfs_put_block_group(struct btrfs_block_group_cache *cache);
u64 btrfs_find_block_group(struct btrfs_root *root,
			   u64 search_start, u64 search_hint, int owner);
struct extent_buffer *btrfs_alloc_free_block(struct btrfs_trans_handle *trans,
					struct btrfs_root *root, u32 blocksize,
					u64 parent, u64 root_objectid,
					struct btrfs_disk_key *key, int level,
					u64 hint, u64 empty_size);
void btrfs_free_tree_block(struct btrfs_trans_handle *trans,
			   struct btrfs_root *root,
			   struct extent_buffer *buf,
			   u64 parent, int last_ref);
struct extent_buffer *btrfs_init_new_buffer(struct btrfs_trans_handle *trans,
					    struct btrfs_root *root,
					    u64 bytenr, u32 blocksize,
					    int level);
int btrfs_alloc_reserved_file_extent(struct btrfs_trans_handle *trans,
				     struct btrfs_root *root,
				     u64 root_objectid, u64 owner,
				     u64 offset, struct btrfs_key *ins);
int btrfs_alloc_logged_file_extent(struct btrfs_trans_handle *trans,
				   struct btrfs_root *root,
				   u64 root_objectid, u64 owner, u64 offset,
				   struct btrfs_key *ins);
int btrfs_reserve_extent(struct btrfs_trans_handle *trans,
				  struct btrfs_root *root,
				  u64 num_bytes, u64 min_alloc_size,
				  u64 empty_size, u64 hint_byte,
				  u64 search_end, struct btrfs_key *ins,
				  u64 data);
int btrfs_inc_ref(struct btrfs_trans_handle *trans, struct btrfs_root *root,
		  struct extent_buffer *buf, int full_backref);
int btrfs_dec_ref(struct btrfs_trans_handle *trans, struct btrfs_root *root,
		  struct extent_buffer *buf, int full_backref);
int btrfs_set_disk_extent_flags(struct btrfs_trans_handle *trans,
				struct btrfs_root *root,
				u64 bytenr, u64 num_bytes, u64 flags,
				int is_data);
int btrfs_free_extent(struct btrfs_trans_handle *trans,
		      struct btrfs_root *root,
		      u64 bytenr, u64 num_bytes, u64 parent,
		      u64 root_objectid, u64 owner, u64 offset);

int btrfs_free_reserved_extent(struct btrfs_root *root, u64 start, u64 len);
int btrfs_update_reserved_bytes(struct btrfs_block_group_cache *cache,
				u64 num_bytes, int reserve, int sinfo);
int btrfs_prepare_extent_commit(struct btrfs_trans_handle *trans,
				struct btrfs_root *root);
int btrfs_finish_extent_commit(struct btrfs_trans_handle *trans,
			       struct btrfs_root *root);
int btrfs_inc_extent_ref(struct btrfs_trans_handle *trans,
			 struct btrfs_root *root,
			 u64 bytenr, u64 num_bytes, u64 parent,
			 u64 root_objectid, u64 owner, u64 offset);

int btrfs_write_dirty_block_groups(struct btrfs_trans_handle *trans,
				    struct btrfs_root *root);
int btrfs_extent_readonly(struct btrfs_root *root, u64 bytenr);
int btrfs_free_block_groups(struct btrfs_fs_info *info);
int btrfs_read_block_groups(struct btrfs_root *root);
int btrfs_can_relocate(struct btrfs_root *root, u64 bytenr);
int btrfs_make_block_group(struct btrfs_trans_handle *trans,
			   struct btrfs_root *root, u64 bytes_used,
			   u64 type, u64 chunk_objectid, u64 chunk_offset,
			   u64 size);
int btrfs_remove_block_group(struct btrfs_trans_handle *trans,
			     struct btrfs_root *root, u64 group_start);
u64 btrfs_reduce_alloc_profile(struct btrfs_root *root, u64 flags);
u64 btrfs_get_alloc_profile(struct btrfs_root *root, int data);
void btrfs_set_inode_space_info(struct btrfs_root *root, struct inode *ionde);
void btrfs_clear_space_info_full(struct btrfs_fs_info *info);
int btrfs_check_data_free_space(struct inode *inode, u64 bytes);
void btrfs_free_reserved_data_space(struct inode *inode, u64 bytes);
int btrfs_trans_reserve_metadata(struct btrfs_trans_handle *trans,
				struct btrfs_root *root,
				int num_items);
void btrfs_trans_release_metadata(struct btrfs_trans_handle *trans,
				struct btrfs_root *root);
int btrfs_orphan_reserve_metadata(struct btrfs_trans_handle *trans,
				  struct inode *inode);
void btrfs_orphan_release_metadata(struct inode *inode);
int btrfs_snap_reserve_metadata(struct btrfs_trans_handle *trans,
				struct btrfs_pending_snapshot *pending);
int btrfs_delalloc_reserve_metadata(struct inode *inode, u64 num_bytes);
void btrfs_delalloc_release_metadata(struct inode *inode, u64 num_bytes);
int btrfs_delalloc_reserve_space(struct inode *inode, u64 num_bytes);
void btrfs_delalloc_release_space(struct inode *inode, u64 num_bytes);
void btrfs_init_block_rsv(struct btrfs_block_rsv *rsv);
struct btrfs_block_rsv *btrfs_alloc_block_rsv(struct btrfs_root *root);
void btrfs_free_block_rsv(struct btrfs_root *root,
			  struct btrfs_block_rsv *rsv);
void btrfs_add_durable_block_rsv(struct btrfs_fs_info *fs_info,
				 struct btrfs_block_rsv *rsv);
int btrfs_block_rsv_add(struct btrfs_trans_handle *trans,
			struct btrfs_root *root,
			struct btrfs_block_rsv *block_rsv,
			u64 num_bytes);
int btrfs_block_rsv_check(struct btrfs_trans_handle *trans,
			  struct btrfs_root *root,
			  struct btrfs_block_rsv *block_rsv,
			  u64 min_reserved, int min_factor);
int btrfs_block_rsv_migrate(struct btrfs_block_rsv *src_rsv,
			    struct btrfs_block_rsv *dst_rsv,
			    u64 num_bytes);
void btrfs_block_rsv_release(struct btrfs_root *root,
			     struct btrfs_block_rsv *block_rsv,
			     u64 num_bytes);
int btrfs_set_block_group_ro(struct btrfs_root *root,
			     struct btrfs_block_group_cache *cache);
int btrfs_set_block_group_rw(struct btrfs_root *root,
			     struct btrfs_block_group_cache *cache);
void btrfs_put_block_group_cache(struct btrfs_fs_info *info);
u64 btrfs_account_ro_block_groups_free_space(struct btrfs_space_info *sinfo);
int btrfs_error_unpin_extent_range(struct btrfs_root *root,
				   u64 start, u64 end);
int btrfs_error_discard_extent(struct btrfs_root *root, u64 bytenr,
<<<<<<< HEAD
			       u64 num_bytes);
int btrfs_force_chunk_alloc(struct btrfs_trans_handle *trans,
			    struct btrfs_root *root, u64 type);
=======
			       u64 num_bytes, u64 *actual_bytes);
int btrfs_force_chunk_alloc(struct btrfs_trans_handle *trans,
			    struct btrfs_root *root, u64 type);
int btrfs_trim_fs(struct btrfs_root *root, struct fstrim_range *range);
>>>>>>> 00b317a4

int btrfs_init_space_info(struct btrfs_fs_info *fs_info);
/* ctree.c */
int btrfs_bin_search(struct extent_buffer *eb, struct btrfs_key *key,
		     int level, int *slot);
int btrfs_comp_cpu_keys(struct btrfs_key *k1, struct btrfs_key *k2);
int btrfs_previous_item(struct btrfs_root *root,
			struct btrfs_path *path, u64 min_objectid,
			int type);
int btrfs_set_item_key_safe(struct btrfs_trans_handle *trans,
			    struct btrfs_root *root, struct btrfs_path *path,
			    struct btrfs_key *new_key);
struct extent_buffer *btrfs_root_node(struct btrfs_root *root);
struct extent_buffer *btrfs_lock_root_node(struct btrfs_root *root);
int btrfs_find_next_key(struct btrfs_root *root, struct btrfs_path *path,
			struct btrfs_key *key, int lowest_level,
			int cache_only, u64 min_trans);
int btrfs_search_forward(struct btrfs_root *root, struct btrfs_key *min_key,
			 struct btrfs_key *max_key,
			 struct btrfs_path *path, int cache_only,
			 u64 min_trans);
int btrfs_cow_block(struct btrfs_trans_handle *trans,
		    struct btrfs_root *root, struct extent_buffer *buf,
		    struct extent_buffer *parent, int parent_slot,
		    struct extent_buffer **cow_ret);
int btrfs_copy_root(struct btrfs_trans_handle *trans,
		      struct btrfs_root *root,
		      struct extent_buffer *buf,
		      struct extent_buffer **cow_ret, u64 new_root_objectid);
int btrfs_block_can_be_shared(struct btrfs_root *root,
			      struct extent_buffer *buf);
int btrfs_extend_item(struct btrfs_trans_handle *trans, struct btrfs_root
		      *root, struct btrfs_path *path, u32 data_size);
int btrfs_truncate_item(struct btrfs_trans_handle *trans,
			struct btrfs_root *root,
			struct btrfs_path *path,
			u32 new_size, int from_end);
int btrfs_split_item(struct btrfs_trans_handle *trans,
		     struct btrfs_root *root,
		     struct btrfs_path *path,
		     struct btrfs_key *new_key,
		     unsigned long split_offset);
int btrfs_duplicate_item(struct btrfs_trans_handle *trans,
			 struct btrfs_root *root,
			 struct btrfs_path *path,
			 struct btrfs_key *new_key);
int btrfs_search_slot(struct btrfs_trans_handle *trans, struct btrfs_root
		      *root, struct btrfs_key *key, struct btrfs_path *p, int
		      ins_len, int cow);
int btrfs_realloc_node(struct btrfs_trans_handle *trans,
		       struct btrfs_root *root, struct extent_buffer *parent,
		       int start_slot, int cache_only, u64 *last_ret,
		       struct btrfs_key *progress);
void btrfs_release_path(struct btrfs_root *root, struct btrfs_path *p);
struct btrfs_path *btrfs_alloc_path(void);
void btrfs_free_path(struct btrfs_path *p);
void btrfs_set_path_blocking(struct btrfs_path *p);
void btrfs_unlock_up_safe(struct btrfs_path *p, int level);

int btrfs_del_items(struct btrfs_trans_handle *trans, struct btrfs_root *root,
		   struct btrfs_path *path, int slot, int nr);
static inline int btrfs_del_item(struct btrfs_trans_handle *trans,
				 struct btrfs_root *root,
				 struct btrfs_path *path)
{
	return btrfs_del_items(trans, root, path, path->slots[0], 1);
}

int btrfs_insert_item(struct btrfs_trans_handle *trans, struct btrfs_root
		      *root, struct btrfs_key *key, void *data, u32 data_size);
int btrfs_insert_some_items(struct btrfs_trans_handle *trans,
			    struct btrfs_root *root,
			    struct btrfs_path *path,
			    struct btrfs_key *cpu_key, u32 *data_size,
			    int nr);
int btrfs_insert_empty_items(struct btrfs_trans_handle *trans,
			     struct btrfs_root *root,
			     struct btrfs_path *path,
			     struct btrfs_key *cpu_key, u32 *data_size, int nr);

static inline int btrfs_insert_empty_item(struct btrfs_trans_handle *trans,
					  struct btrfs_root *root,
					  struct btrfs_path *path,
					  struct btrfs_key *key,
					  u32 data_size)
{
	return btrfs_insert_empty_items(trans, root, path, key, &data_size, 1);
}

int btrfs_next_leaf(struct btrfs_root *root, struct btrfs_path *path);
int btrfs_prev_leaf(struct btrfs_root *root, struct btrfs_path *path);
int btrfs_leaf_free_space(struct btrfs_root *root, struct extent_buffer *leaf);
int btrfs_drop_snapshot(struct btrfs_root *root,
			struct btrfs_block_rsv *block_rsv, int update_ref);
int btrfs_drop_subtree(struct btrfs_trans_handle *trans,
			struct btrfs_root *root,
			struct extent_buffer *node,
			struct extent_buffer *parent);
/* root-item.c */
int btrfs_find_root_ref(struct btrfs_root *tree_root,
			struct btrfs_path *path,
			u64 root_id, u64 ref_id);
int btrfs_add_root_ref(struct btrfs_trans_handle *trans,
		       struct btrfs_root *tree_root,
		       u64 root_id, u64 ref_id, u64 dirid, u64 sequence,
		       const char *name, int name_len);
int btrfs_del_root_ref(struct btrfs_trans_handle *trans,
		       struct btrfs_root *tree_root,
		       u64 root_id, u64 ref_id, u64 dirid, u64 *sequence,
		       const char *name, int name_len);
int btrfs_del_root(struct btrfs_trans_handle *trans, struct btrfs_root *root,
		   struct btrfs_key *key);
int btrfs_insert_root(struct btrfs_trans_handle *trans, struct btrfs_root
		      *root, struct btrfs_key *key, struct btrfs_root_item
		      *item);
int btrfs_update_root(struct btrfs_trans_handle *trans, struct btrfs_root
		      *root, struct btrfs_key *key, struct btrfs_root_item
		      *item);
int btrfs_find_last_root(struct btrfs_root *root, u64 objectid, struct
			 btrfs_root_item *item, struct btrfs_key *key);
int btrfs_search_root(struct btrfs_root *root, u64 search_start,
		      u64 *found_objectid);
int btrfs_find_dead_roots(struct btrfs_root *root, u64 objectid);
int btrfs_find_orphan_roots(struct btrfs_root *tree_root);
int btrfs_set_root_node(struct btrfs_root_item *item,
			struct extent_buffer *node);
/* dir-item.c */
int btrfs_insert_dir_item(struct btrfs_trans_handle *trans,
			  struct btrfs_root *root, const char *name,
			  int name_len, u64 dir,
			  struct btrfs_key *location, u8 type, u64 index);
struct btrfs_dir_item *btrfs_lookup_dir_item(struct btrfs_trans_handle *trans,
					     struct btrfs_root *root,
					     struct btrfs_path *path, u64 dir,
					     const char *name, int name_len,
					     int mod);
struct btrfs_dir_item *
btrfs_lookup_dir_index_item(struct btrfs_trans_handle *trans,
			    struct btrfs_root *root,
			    struct btrfs_path *path, u64 dir,
			    u64 objectid, const char *name, int name_len,
			    int mod);
struct btrfs_dir_item *
btrfs_search_dir_index_item(struct btrfs_root *root,
			    struct btrfs_path *path, u64 dirid,
			    const char *name, int name_len);
struct btrfs_dir_item *btrfs_match_dir_item_name(struct btrfs_root *root,
			      struct btrfs_path *path,
			      const char *name, int name_len);
int btrfs_delete_one_dir_name(struct btrfs_trans_handle *trans,
			      struct btrfs_root *root,
			      struct btrfs_path *path,
			      struct btrfs_dir_item *di);
int btrfs_insert_xattr_item(struct btrfs_trans_handle *trans,
			    struct btrfs_root *root,
			    struct btrfs_path *path, u64 objectid,
			    const char *name, u16 name_len,
			    const void *data, u16 data_len);
struct btrfs_dir_item *btrfs_lookup_xattr(struct btrfs_trans_handle *trans,
					  struct btrfs_root *root,
					  struct btrfs_path *path, u64 dir,
					  const char *name, u16 name_len,
					  int mod);
int verify_dir_item(struct btrfs_root *root,
		    struct extent_buffer *leaf,
		    struct btrfs_dir_item *dir_item);

/* orphan.c */
int btrfs_insert_orphan_item(struct btrfs_trans_handle *trans,
			     struct btrfs_root *root, u64 offset);
int btrfs_del_orphan_item(struct btrfs_trans_handle *trans,
			  struct btrfs_root *root, u64 offset);
int btrfs_find_orphan_item(struct btrfs_root *root, u64 offset);

/* inode-map.c */
int btrfs_find_free_objectid(struct btrfs_trans_handle *trans,
			     struct btrfs_root *fs_root,
			     u64 dirid, u64 *objectid);
int btrfs_find_highest_inode(struct btrfs_root *fs_root, u64 *objectid);

/* inode-item.c */
int btrfs_insert_inode_ref(struct btrfs_trans_handle *trans,
			   struct btrfs_root *root,
			   const char *name, int name_len,
			   u64 inode_objectid, u64 ref_objectid, u64 index);
int btrfs_del_inode_ref(struct btrfs_trans_handle *trans,
			   struct btrfs_root *root,
			   const char *name, int name_len,
			   u64 inode_objectid, u64 ref_objectid, u64 *index);
struct btrfs_inode_ref *
btrfs_lookup_inode_ref(struct btrfs_trans_handle *trans,
			struct btrfs_root *root,
			struct btrfs_path *path,
			const char *name, int name_len,
			u64 inode_objectid, u64 ref_objectid, int mod);
int btrfs_insert_empty_inode(struct btrfs_trans_handle *trans,
			     struct btrfs_root *root,
			     struct btrfs_path *path, u64 objectid);
int btrfs_lookup_inode(struct btrfs_trans_handle *trans, struct btrfs_root
		       *root, struct btrfs_path *path,
		       struct btrfs_key *location, int mod);

/* file-item.c */
int btrfs_del_csums(struct btrfs_trans_handle *trans,
		    struct btrfs_root *root, u64 bytenr, u64 len);
int btrfs_lookup_bio_sums(struct btrfs_root *root, struct inode *inode,
			  struct bio *bio, u32 *dst);
int btrfs_lookup_bio_sums_dio(struct btrfs_root *root, struct inode *inode,
			      struct bio *bio, u64 logical_offset, u32 *dst);
int btrfs_insert_file_extent(struct btrfs_trans_handle *trans,
			     struct btrfs_root *root,
			     u64 objectid, u64 pos,
			     u64 disk_offset, u64 disk_num_bytes,
			     u64 num_bytes, u64 offset, u64 ram_bytes,
			     u8 compression, u8 encryption, u16 other_encoding);
int btrfs_lookup_file_extent(struct btrfs_trans_handle *trans,
			     struct btrfs_root *root,
			     struct btrfs_path *path, u64 objectid,
			     u64 bytenr, int mod);
int btrfs_csum_file_blocks(struct btrfs_trans_handle *trans,
			   struct btrfs_root *root,
			   struct btrfs_ordered_sum *sums);
int btrfs_csum_one_bio(struct btrfs_root *root, struct inode *inode,
		       struct bio *bio, u64 file_start, int contig);
int btrfs_csum_file_bytes(struct btrfs_root *root, struct inode *inode,
			  u64 start, unsigned long len);
struct btrfs_csum_item *btrfs_lookup_csum(struct btrfs_trans_handle *trans,
					  struct btrfs_root *root,
					  struct btrfs_path *path,
					  u64 bytenr, int cow);
int btrfs_csum_truncate(struct btrfs_trans_handle *trans,
			struct btrfs_root *root, struct btrfs_path *path,
			u64 isize);
int btrfs_lookup_csums_range(struct btrfs_root *root, u64 start,
			     u64 end, struct list_head *list);
/* inode.c */

/* RHEL and EL kernels have a patch that renames PG_checked to FsMisc */
#if defined(ClearPageFsMisc) && !defined(ClearPageChecked)
#define ClearPageChecked ClearPageFsMisc
#define SetPageChecked SetPageFsMisc
#define PageChecked PageFsMisc
#endif

struct inode *btrfs_lookup_dentry(struct inode *dir, struct dentry *dentry);
int btrfs_set_inode_index(struct inode *dir, u64 *index);
int btrfs_unlink_inode(struct btrfs_trans_handle *trans,
		       struct btrfs_root *root,
		       struct inode *dir, struct inode *inode,
		       const char *name, int name_len);
int btrfs_add_link(struct btrfs_trans_handle *trans,
		   struct inode *parent_inode, struct inode *inode,
		   const char *name, int name_len, int add_backref, u64 index);
int btrfs_unlink_subvol(struct btrfs_trans_handle *trans,
			struct btrfs_root *root,
			struct inode *dir, u64 objectid,
			const char *name, int name_len);
int btrfs_truncate_inode_items(struct btrfs_trans_handle *trans,
			       struct btrfs_root *root,
			       struct inode *inode, u64 new_size,
			       u32 min_type);

int btrfs_start_delalloc_inodes(struct btrfs_root *root, int delay_iput);
int btrfs_start_one_delalloc_inode(struct btrfs_root *root, int delay_iput,
				   int sync);
int btrfs_set_extent_delalloc(struct inode *inode, u64 start, u64 end,
			      struct extent_state **cached_state);
int btrfs_writepages(struct address_space *mapping,
		     struct writeback_control *wbc);
int btrfs_create_subvol_root(struct btrfs_trans_handle *trans,
			     struct btrfs_root *new_root,
			     u64 new_dirid, u64 alloc_hint);
int btrfs_merge_bio_hook(struct page *page, unsigned long offset,
			 size_t size, struct bio *bio, unsigned long bio_flags);

unsigned long btrfs_force_ra(struct address_space *mapping,
			      struct file_ra_state *ra, struct file *file,
			      pgoff_t offset, pgoff_t last_index);
int btrfs_page_mkwrite(struct vm_area_struct *vma, struct vm_fault *vmf);
int btrfs_readpage(struct file *file, struct page *page);
void btrfs_evict_inode(struct inode *inode);
void btrfs_put_inode(struct inode *inode);
int btrfs_write_inode(struct inode *inode, struct writeback_control *wbc);
void btrfs_dirty_inode(struct inode *inode);
struct inode *btrfs_alloc_inode(struct super_block *sb);
void btrfs_destroy_inode(struct inode *inode);
int btrfs_drop_inode(struct inode *inode);
int btrfs_init_cachep(void);
void btrfs_destroy_cachep(void);
long btrfs_ioctl_trans_end(struct file *file);
struct inode *btrfs_iget(struct super_block *s, struct btrfs_key *location,
			 struct btrfs_root *root, int *was_new);
int btrfs_commit_write(struct file *file, struct page *page,
		       unsigned from, unsigned to);
struct extent_map *btrfs_get_extent(struct inode *inode, struct page *page,
				    size_t page_offset, u64 start, u64 end,
				    int create);
int btrfs_update_inode(struct btrfs_trans_handle *trans,
			      struct btrfs_root *root,
			      struct inode *inode);
int btrfs_orphan_add(struct btrfs_trans_handle *trans, struct inode *inode);
int btrfs_orphan_del(struct btrfs_trans_handle *trans, struct inode *inode);
int btrfs_orphan_cleanup(struct btrfs_root *root);
void btrfs_orphan_pre_snapshot(struct btrfs_trans_handle *trans,
				struct btrfs_pending_snapshot *pending,
				u64 *bytes_to_reserve);
void btrfs_orphan_post_snapshot(struct btrfs_trans_handle *trans,
				struct btrfs_pending_snapshot *pending);
void btrfs_orphan_commit_root(struct btrfs_trans_handle *trans,
			      struct btrfs_root *root);
int btrfs_cont_expand(struct inode *inode, loff_t oldsize, loff_t size);
int btrfs_invalidate_inodes(struct btrfs_root *root);
void btrfs_add_delayed_iput(struct inode *inode);
void btrfs_run_delayed_iputs(struct btrfs_root *root);
int btrfs_prealloc_file_range(struct inode *inode, int mode,
			      u64 start, u64 num_bytes, u64 min_size,
			      loff_t actual_len, u64 *alloc_hint);
int btrfs_prealloc_file_range_trans(struct inode *inode,
				    struct btrfs_trans_handle *trans, int mode,
				    u64 start, u64 num_bytes, u64 min_size,
				    loff_t actual_len, u64 *alloc_hint);
extern const struct dentry_operations btrfs_dentry_operations;

/* ioctl.c */
long btrfs_ioctl(struct file *file, unsigned int cmd, unsigned long arg);
void btrfs_update_iflags(struct inode *inode);
void btrfs_inherit_iflags(struct inode *inode, struct inode *dir);

/* file.c */
int btrfs_sync_file(struct file *file, int datasync);
int btrfs_drop_extent_cache(struct inode *inode, u64 start, u64 end,
			    int skip_pinned);
int btrfs_check_file(struct btrfs_root *root, struct inode *inode);
extern const struct file_operations btrfs_file_operations;
int btrfs_drop_extents(struct btrfs_trans_handle *trans, struct inode *inode,
		       u64 start, u64 end, u64 *hint_byte, int drop_cache);
int btrfs_mark_extent_written(struct btrfs_trans_handle *trans,
			      struct inode *inode, u64 start, u64 end);
int btrfs_release_file(struct inode *inode, struct file *file);

/* tree-defrag.c */
int btrfs_defrag_leaves(struct btrfs_trans_handle *trans,
			struct btrfs_root *root, int cache_only);

/* sysfs.c */
int btrfs_init_sysfs(void);
void btrfs_exit_sysfs(void);
int btrfs_sysfs_add_super(struct btrfs_fs_info *fs);
int btrfs_sysfs_add_root(struct btrfs_root *root);
void btrfs_sysfs_del_root(struct btrfs_root *root);
void btrfs_sysfs_del_super(struct btrfs_fs_info *root);

/* xattr.c */
ssize_t btrfs_listxattr(struct dentry *dentry, char *buffer, size_t size);

/* super.c */
int btrfs_parse_options(struct btrfs_root *root, char *options);
int btrfs_sync_fs(struct super_block *sb, int wait);
void __btrfs_std_error(struct btrfs_fs_info *fs_info, const char *function,
		     unsigned int line, int errno);

#define btrfs_std_error(fs_info, errno)				\
do {								\
	if ((errno))						\
		__btrfs_std_error((fs_info), __func__, __LINE__, (errno));\
} while (0)

/* acl.c */
#ifdef CONFIG_BTRFS_FS_POSIX_ACL
int btrfs_check_acl(struct inode *inode, int mask, unsigned int flags);
#else
#define btrfs_check_acl NULL
#endif
int btrfs_init_acl(struct btrfs_trans_handle *trans,
		   struct inode *inode, struct inode *dir);
int btrfs_acl_chmod(struct inode *inode);

/* relocation.c */
int btrfs_relocate_block_group(struct btrfs_root *root, u64 group_start);
int btrfs_init_reloc_root(struct btrfs_trans_handle *trans,
			  struct btrfs_root *root);
int btrfs_update_reloc_root(struct btrfs_trans_handle *trans,
			    struct btrfs_root *root);
int btrfs_recover_relocation(struct btrfs_root *root);
int btrfs_reloc_clone_csums(struct inode *inode, u64 file_pos, u64 len);
void btrfs_reloc_cow_block(struct btrfs_trans_handle *trans,
			   struct btrfs_root *root, struct extent_buffer *buf,
			   struct extent_buffer *cow);
void btrfs_reloc_pre_snapshot(struct btrfs_trans_handle *trans,
			      struct btrfs_pending_snapshot *pending,
			      u64 *bytes_to_reserve);
void btrfs_reloc_post_snapshot(struct btrfs_trans_handle *trans,
			      struct btrfs_pending_snapshot *pending);
#endif<|MERGE_RESOLUTION|>--- conflicted
+++ resolved
@@ -2229,16 +2229,10 @@
 int btrfs_error_unpin_extent_range(struct btrfs_root *root,
 				   u64 start, u64 end);
 int btrfs_error_discard_extent(struct btrfs_root *root, u64 bytenr,
-<<<<<<< HEAD
-			       u64 num_bytes);
-int btrfs_force_chunk_alloc(struct btrfs_trans_handle *trans,
-			    struct btrfs_root *root, u64 type);
-=======
 			       u64 num_bytes, u64 *actual_bytes);
 int btrfs_force_chunk_alloc(struct btrfs_trans_handle *trans,
 			    struct btrfs_root *root, u64 type);
 int btrfs_trim_fs(struct btrfs_root *root, struct fstrim_range *range);
->>>>>>> 00b317a4
 
 int btrfs_init_space_info(struct btrfs_fs_info *fs_info);
 /* ctree.c */
