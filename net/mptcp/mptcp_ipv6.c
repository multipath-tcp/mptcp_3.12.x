--- conflicted
+++ resolved
@@ -61,15 +61,8 @@
 	if (meta_sk->sk_family == AF_INET6)
 		return tcp_v6_rtx_synack(meta_sk, req, rvp);
 
-<<<<<<< HEAD
-	if (sk->sk_family == AF_INET6)
-		return tcp_v6_send_synack(sk, req, rvp, 0);
-	else
-		return mptcp_v6v4_send_synack(sk, req, rvp, 0);
-=======
 	TCP_INC_STATS_BH(sock_net(meta_sk), TCP_MIB_RETRANSSEGS);
-	return mptcp_v6v4_send_synack(meta_sk, req, rvp);
->>>>>>> 81e7f37b
+	return mptcp_v6v4_send_synack(meta_sk, req, rvp, 0);
 }
 
 /* Similar to tcp6_request_sock_ops */
@@ -173,17 +166,10 @@
 
 		memset(&fl6, 0, sizeof(fl6));
 		fl6.flowi6_proto = IPPROTO_TCP;
-<<<<<<< HEAD
 		fl6.daddr = treq->rmt_addr;
 		fl6.saddr = treq->loc_addr;
-		fl6.flowi6_oif = sk->sk_bound_dev_if;
-		fl6.flowi6_mark = sk->sk_mark;
-=======
-		ipv6_addr_copy(&fl6.daddr, &treq->rmt_addr);
-		ipv6_addr_copy(&fl6.saddr, &treq->loc_addr);
 		fl6.flowi6_oif = meta_sk->sk_bound_dev_if;
 		fl6.flowi6_mark = meta_sk->sk_mark;
->>>>>>> 81e7f37b
 		fl6.fl6_dport = inet_rsk(req)->rmt_port;
 		fl6.fl6_sport = inet_rsk(req)->loc_port;
 		security_req_classify_flow(req, flowi6_to_flowi(&fl6));
