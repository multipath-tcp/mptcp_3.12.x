/*
 * INET		An implementation of the TCP/IP protocol suite for the LINUX
 *		operating system.  INET is implemented using the  BSD Socket
 *		interface as the means of communication with the user level.
 *
 *		Implementation of the Transmission Control Protocol(TCP).
 *
 * Authors:	Ross Biro
 *		Fred N. van Kempen, <waltje@uWalt.NL.Mugnet.ORG>
 *		Mark Evans, <evansmp@uhura.aston.ac.uk>
 *		Corey Minyard <wf-rch!minyard@relay.EU.net>
 *		Florian La Roche, <flla@stud.uni-sb.de>
 *		Charles Hedrick, <hedrick@klinzhai.rutgers.edu>
 *		Linus Torvalds, <torvalds@cs.helsinki.fi>
 *		Alan Cox, <gw4pts@gw4pts.ampr.org>
 *		Matthew Dillon, <dillon@apollo.west.oic.com>
 *		Arnt Gulbrandsen, <agulbra@nvg.unit.no>
 *		Jorge Cwik, <jorge@laser.satlink.net>
 */

#include <linux/module.h>
#include <linux/gfp.h>
#include <net/tcp.h>

int sysctl_tcp_syn_retries __read_mostly = TCP_SYN_RETRIES;
int sysctl_tcp_synack_retries __read_mostly = TCP_SYNACK_RETRIES;
int sysctl_tcp_keepalive_time __read_mostly = TCP_KEEPALIVE_TIME;
int sysctl_tcp_keepalive_probes __read_mostly = TCP_KEEPALIVE_PROBES;
int sysctl_tcp_keepalive_intvl __read_mostly = TCP_KEEPALIVE_INTVL;
int sysctl_tcp_retries1 __read_mostly = TCP_RETR1;
int sysctl_tcp_retries2 __read_mostly = TCP_RETR2;
int sysctl_tcp_orphan_retries __read_mostly;
int sysctl_tcp_thin_linear_timeouts __read_mostly;

static void tcp_write_timer(unsigned long);
static void tcp_delack_timer(unsigned long);
static void tcp_keepalive_timer (unsigned long data);

void tcp_init_xmit_timers(struct sock *sk)
{
	inet_csk_init_xmit_timers(sk, &tcp_write_timer, &tcp_delack_timer,
				  &tcp_keepalive_timer);
}
EXPORT_SYMBOL(tcp_init_xmit_timers);

static void tcp_write_err(struct sock *sk)
{
	sk->sk_err = sk->sk_err_soft ? : ETIMEDOUT;
	sk->sk_error_report(sk);

	tcp_done(sk);
	NET_INC_STATS_BH(sock_net(sk), LINUX_MIB_TCPABORTONTIMEOUT);
}

/* Do not allow orphaned sockets to eat all our resources.
 * This is direct violation of TCP specs, but it is required
 * to prevent DoS attacks. It is called when a retransmission timeout
 * or zero probe timeout occurs on orphaned socket.
 *
 * Criteria is still not confirmed experimentally and may change.
 * We kill the socket, if:
 * 1. If number of orphaned sockets exceeds an administratively configured
 *    limit.
 * 2. If we have strong memory pressure.
 */
static int tcp_out_of_resources(struct sock *sk, int do_reset)
{
	struct tcp_sock *tp = tcp_sk(sk);
<<<<<<< HEAD
	int shift = 0;
=======
	int orphans = percpu_counter_read_positive(&tcp_orphan_count);
	u32 snd_wnd=(tp->mpc && tp->mpcb)?tp->mpcb->tp.snd_wnd:tp->snd_wnd;
>>>>>>> 9a0dc015

	/* If peer does not open window for long time, or did not transmit
	 * anything for long time, penalize it. */
	if ((s32)(tcp_time_stamp - tp->lsndtime) > 2*TCP_RTO_MAX || !do_reset)
		shift++;

	/* If some dubious ICMP arrived, penalize even more. */
	if (sk->sk_err_soft)
		shift++;

	if (tcp_too_many_orphans(sk, shift)) {
		if (net_ratelimit())
			printk(KERN_INFO "Out of socket memory\n");

		/* Catch exceptional cases, when connection requires reset.
		 *      1. Last segment was sent recently. */
		if ((s32)(tcp_time_stamp - tp->lsndtime) <= TCP_TIMEWAIT_LEN ||
		    /*  2. Window is closed. */
		    (!snd_wnd && !tp->packets_out))
			do_reset = 1;
		if (do_reset)
			tcp_send_active_reset(sk, GFP_ATOMIC);
		tcp_done(sk);
		NET_INC_STATS_BH(sock_net(sk), LINUX_MIB_TCPABORTONMEMORY);
		return 1;
	}
	return 0;
}

/* Calculate maximal number or retries on an orphaned socket. */
static int tcp_orphan_retries(struct sock *sk, int alive)
{
	int retries = sysctl_tcp_orphan_retries; /* May be zero. */

	/* We know from an ICMP that something is wrong. */
	if (sk->sk_err_soft && !alive)
		retries = 0;

	/* However, if socket sent something recently, select some safe
	 * number of retries. 8 corresponds to >100 seconds with minimal
	 * RTO of 200msec. */
	if (retries == 0 && alive)
		retries = 8;
	return retries;
}

static void tcp_mtu_probing(struct inet_connection_sock *icsk, struct sock *sk)
{
	/* Black hole detection */
	if (sysctl_tcp_mtu_probing) {
		if (!icsk->icsk_mtup.enabled) {
			icsk->icsk_mtup.enabled = 1;
			tcp_sync_mss(sk, icsk->icsk_pmtu_cookie);
		} else {
			struct tcp_sock *tp = tcp_sk(sk);
			int mss;

			mss = tcp_mtu_to_mss(sk, icsk->icsk_mtup.search_low) >> 1;
			mss = min(sysctl_tcp_base_mss, mss);
			mss = max(mss, 68 - tp->tcp_header_len);
			icsk->icsk_mtup.search_low = tcp_mss_to_mtu(sk, mss);
			tcp_sync_mss(sk, icsk->icsk_pmtu_cookie);
		}
	}
}

/* This function calculates a "timeout" which is equivalent to the timeout of a
 * TCP connection after "boundary" unsuccessful, exponentially backed-off
 * retransmissions with an initial RTO of TCP_RTO_MIN or TCP_TIMEOUT_INIT if
 * syn_set flag is set.
 */
static bool retransmits_timed_out(struct sock *sk,
				  unsigned int boundary,
				  bool syn_set)
{
	unsigned int timeout, linear_backoff_thresh;
	unsigned int start_ts;
	unsigned int rto_base = syn_set ? TCP_TIMEOUT_INIT : TCP_RTO_MIN;

	if (!inet_csk(sk)->icsk_retransmits)
		return false;

	if (unlikely(!tcp_sk(sk)->retrans_stamp))
		start_ts = TCP_SKB_CB(tcp_write_queue_head(sk))->when;
	else
		start_ts = tcp_sk(sk)->retrans_stamp;

	linear_backoff_thresh = ilog2(TCP_RTO_MAX/rto_base);

	if (boundary <= linear_backoff_thresh)
		timeout = ((2 << boundary) - 1) * rto_base;
	else
		timeout = ((2 << linear_backoff_thresh) - 1) * rto_base +
			  (boundary - linear_backoff_thresh) * TCP_RTO_MAX;

	return (tcp_time_stamp - start_ts) >= timeout;
}

/* A write timeout has occurred. Process the after effects. */
static int tcp_write_timeout(struct sock *sk)
{
	struct inet_connection_sock *icsk = inet_csk(sk);
	int retry_until;
	bool do_reset, syn_set = 0;

	if ((1 << sk->sk_state) & (TCPF_SYN_SENT | TCPF_SYN_RECV)) {
		if (icsk->icsk_retransmits)
			dst_negative_advice(sk);
		retry_until = icsk->icsk_syn_retries ? : sysctl_tcp_syn_retries;
		syn_set = 1;
	} else {
		if (retransmits_timed_out(sk, sysctl_tcp_retries1, 0)) {
			/* Black hole detection */
			tcp_mtu_probing(icsk, sk);

			dst_negative_advice(sk);
		}

		retry_until = sysctl_tcp_retries2;
		if (sock_flag(sk, SOCK_DEAD)) {
			const int alive = (icsk->icsk_rto < TCP_RTO_MAX);

			retry_until = tcp_orphan_retries(sk, alive);
			do_reset = alive ||
				   !retransmits_timed_out(sk, retry_until, 0);

			if (tcp_out_of_resources(sk, do_reset))
				return 1;
		}
	}

	if (retransmits_timed_out(sk, retry_until, syn_set)) {
		/* Has it gone just too far? */
		tcp_write_err(sk);
		return 1;
	}
	return 0;
}

static void tcp_delack_timer(unsigned long data)
{
	struct sock *sk = (struct sock *)data;
	struct tcp_sock *tp = tcp_sk(sk);
	struct inet_connection_sock *icsk = inet_csk(sk);

	bh_lock_sock(sk);
	if (sock_owned_by_user(sk)) {
		/* Try again later. */
		icsk->icsk_ack.blocked = 1;
		NET_INC_STATS_BH(sock_net(sk), LINUX_MIB_DELAYEDACKLOCKED);
		sk_reset_timer(sk, &icsk->icsk_delack_timer, jiffies + TCP_DELACK_MIN);
		goto out_unlock;
	}

	sk_mem_reclaim_partial(sk);

	if (sk->sk_state == TCP_CLOSE || !(icsk->icsk_ack.pending & ICSK_ACK_TIMER))
		goto out;

	if (time_after(icsk->icsk_ack.timeout, jiffies)) {
		sk_reset_timer(sk, &icsk->icsk_delack_timer, icsk->icsk_ack.timeout);
		goto out;
	}
	icsk->icsk_ack.pending &= ~ICSK_ACK_TIMER;

	if (!skb_queue_empty(&tp->ucopy.prequeue)) {
		struct sk_buff *skb;

		NET_INC_STATS_BH(sock_net(sk), LINUX_MIB_TCPSCHEDULERFAILED);

		while ((skb = __skb_dequeue(&tp->ucopy.prequeue)) != NULL)
			sk_backlog_rcv(sk, skb);

		tp->ucopy.memory = 0;
	}

	if (inet_csk_ack_scheduled(sk)) {
		if (!icsk->icsk_ack.pingpong) {
			/* Delayed ACK missed: inflate ATO. */
			icsk->icsk_ack.ato = min(icsk->icsk_ack.ato << 1, icsk->icsk_rto);
		} else {
			/* Delayed ACK missed: leave pingpong mode and
			 * deflate ATO.
			 */
			icsk->icsk_ack.pingpong = 0;
			icsk->icsk_ack.ato      = TCP_ATO_MIN;
		}
		tcp_send_ack(sk);
		NET_INC_STATS_BH(sock_net(sk), LINUX_MIB_DELAYEDACKS);
	}
	TCP_CHECK_TIMER(sk);

out:
	if (tcp_memory_pressure)
		sk_mem_reclaim(sk);
out_unlock:
	bh_unlock_sock(sk);
	sock_put(sk);
}

static void tcp_probe_timer(struct sock *sk)
{
	struct inet_connection_sock *icsk = inet_csk(sk);
	struct tcp_sock *tp = tcp_sk(sk);
	int max_probes;

	if (tp->packets_out || !tcp_send_head(sk)) {
		icsk->icsk_probes_out = 0;
		return;
	}

	/* *WARNING* RFC 1122 forbids this
	 *
	 * It doesn't AFAIK, because we kill the retransmit timer -AK
	 *
	 * FIXME: We ought not to do it, Solaris 2.5 actually has fixing
	 * this behaviour in Solaris down as a bug fix. [AC]
	 *
	 * Let me to explain. icsk_probes_out is zeroed by incoming ACKs
	 * even if they advertise zero window. Hence, connection is killed only
	 * if we received no ACKs for normal connection timeout. It is not killed
	 * only because window stays zero for some time, window may be zero
	 * until armageddon and even later. We are in full accordance
	 * with RFCs, only probe timer combines both retransmission timeout
	 * and probe timeout in one bottle.				--ANK
	 */
	max_probes = sysctl_tcp_retries2;

	if (sock_flag(sk, SOCK_DEAD)) {
		const int alive = ((icsk->icsk_rto << icsk->icsk_backoff) < TCP_RTO_MAX);

		max_probes = tcp_orphan_retries(sk, alive);

		if (tcp_out_of_resources(sk, alive || icsk->icsk_probes_out <= max_probes))
			return;
	}

	if (icsk->icsk_probes_out > max_probes) {
		tcp_write_err(sk);
	} else {
		/* Only send another probe if we didn't close things up. */
		tcp_send_probe0(sk);
	}
}

/*
 *	The TCP retransmit timer.
 */

void tcp_retransmit_timer(struct sock *sk)
{
	struct tcp_sock *tp = tcp_sk(sk);
	struct inet_connection_sock *icsk = inet_csk(sk);
	u32 snd_wnd=(tp->mpc && tp->mpcb)?tp->mpcb->tp.snd_wnd:tp->snd_wnd;

	tcpprobe_logmsg(sk,"pi %d, RTO",tp->path_index);


	if (!tp->packets_out)
		goto out;

	BUG_ON(is_meta_sk(sk));
	BUG_ON(tcp_write_queue_empty(sk));

	if (!snd_wnd && !sock_flag(sk, SOCK_DEAD) &&
	    !((1 << sk->sk_state) & (TCPF_SYN_SENT | TCPF_SYN_RECV))) {
		/* Receiver dastardly shrinks window. Our retransmits
		 * become zero probes, but we should not timeout this
		 * connection. If the socket is an orphan, time it out,
		 * we cannot allow such beasts to hang infinitely.
		 */
#ifdef TCP_DEBUG
		struct inet_sock *inet = inet_sk(sk);
		if (sk->sk_family == AF_INET) {
			LIMIT_NETDEBUG(KERN_DEBUG "TCP: Peer %pI4:%u/%u unexpectedly shrunk window %u:%u (repaired)\n",
			       &inet->inet_daddr, ntohs(inet->inet_dport),
			       inet->inet_num, tp->snd_una, tp->snd_nxt);
		}
#if defined(CONFIG_IPV6) || defined(CONFIG_IPV6_MODULE)
		else if (sk->sk_family == AF_INET6) {
			struct ipv6_pinfo *np = inet6_sk(sk);
			LIMIT_NETDEBUG(KERN_DEBUG "TCP: Peer %pI6:%u/%u unexpectedly shrunk window %u:%u (repaired)\n",
			       &np->daddr, ntohs(inet->inet_dport),
			       inet->inet_num, tp->snd_una, tp->snd_nxt);
		}
#endif
#endif
		if (tcp_time_stamp - tp->rcv_tstamp > TCP_RTO_MAX) {
			tcp_write_err(sk);
			goto out;
		}
		tcp_enter_loss(sk, 0);
		tcp_retransmit_skb(sk, tcp_write_queue_head(sk));
		__sk_dst_reset(sk);
		goto out_reset_timer;
	}

	if (tcp_write_timeout(sk))
		goto out;

	if (icsk->icsk_retransmits == 0) {
		int mib_idx;

		if (icsk->icsk_ca_state == TCP_CA_Disorder) {
			if (tcp_is_sack(tp))
				mib_idx = LINUX_MIB_TCPSACKFAILURES;
			else
				mib_idx = LINUX_MIB_TCPRENOFAILURES;
		} else if (icsk->icsk_ca_state == TCP_CA_Recovery) {
			if (tcp_is_sack(tp))
				mib_idx = LINUX_MIB_TCPSACKRECOVERYFAIL;
			else
				mib_idx = LINUX_MIB_TCPRENORECOVERYFAIL;
		} else if (icsk->icsk_ca_state == TCP_CA_Loss) {
			mib_idx = LINUX_MIB_TCPLOSSFAILURES;
		} else {
			mib_idx = LINUX_MIB_TCPTIMEOUTS;
		}
		NET_INC_STATS_BH(sock_net(sk), mib_idx);
	}

	if (tcp_use_frto(sk)) {
		tcp_enter_frto(sk);
	} else {
		tcp_enter_loss(sk, 0);
	}

	if (tcp_retransmit_skb(sk, tcp_write_queue_head(sk)) > 0) {
		/* Retransmission failed because of local congestion,
		 * do not backoff.
		 */
		if (!icsk->icsk_retransmits)
			icsk->icsk_retransmits = 1;
		inet_csk_reset_xmit_timer(sk, ICSK_TIME_RETRANS,
					  min(icsk->icsk_rto, TCP_RESOURCE_PROBE_INTERVAL),
					  TCP_RTO_MAX);
		goto out;
	}

	/* Increase the timeout each time we retransmit.  Note that
	 * we do not increase the rtt estimate.  rto is initialized
	 * from rtt, but increases here.  Jacobson (SIGCOMM 88) suggests
	 * that doubling rto each time is the least we can get away with.
	 * In KA9Q, Karn uses this for the first few times, and then
	 * goes to quadratic.  netBSD doubles, but only goes up to *64,
	 * and clamps at 1 to 64 sec afterwards.  Note that 120 sec is
	 * defined in the protocol as the maximum possible RTT.  I guess
	 * we'll have to use something other than TCP to talk to the
	 * University of Mars.
	 *
	 * PAWS allows us longer timeouts and large windows, so once
	 * implemented ftp to mars will work nicely. We will have to fix
	 * the 120 second clamps though!
	 */
	icsk->icsk_backoff++;
	icsk->icsk_retransmits++;

out_reset_timer:
	/* If stream is thin, use linear timeouts. Since 'icsk_backoff' is
	 * used to reset timer, set to 0. Recalculate 'icsk_rto' as this
	 * might be increased if the stream oscillates between thin and thick,
	 * thus the old value might already be too high compared to the value
	 * set by 'tcp_set_rto' in tcp_input.c which resets the rto without
	 * backoff. Limit to TCP_THIN_LINEAR_RETRIES before initiating
	 * exponential backoff behaviour to avoid continue hammering
	 * linear-timeout retransmissions into a black hole
	 */
	if (sk->sk_state == TCP_ESTABLISHED &&
	    (tp->thin_lto || sysctl_tcp_thin_linear_timeouts) &&
	    tcp_stream_is_thin(tp) &&
	    icsk->icsk_retransmits <= TCP_THIN_LINEAR_RETRIES) {
		icsk->icsk_backoff = 0;
		icsk->icsk_rto = min(__tcp_set_rto(tp), TCP_RTO_MAX);
	} else {
		/* Use normal (exponential) backoff */
		icsk->icsk_rto = min(icsk->icsk_rto << 1, TCP_RTO_MAX);
	}
	inet_csk_reset_xmit_timer(sk, ICSK_TIME_RETRANS, icsk->icsk_rto, TCP_RTO_MAX);
	if (retransmits_timed_out(sk, sysctl_tcp_retries1 + 1, 0))
		__sk_dst_reset(sk);

out:;
}

static void tcp_write_timer(unsigned long data)
{
	struct sock *sk = (struct sock*)data;
	struct tcp_sock *tp = tcp_sk(sk);
	struct multipath_pcb *mpcb=tp->mpcb;
	struct sock *mpcb_sk=mpcb?((struct sock*)tp->mpcb):NULL;
	struct inet_connection_sock *icsk = inet_csk(sk);
	int event;
	
	BUG_ON(is_meta_sk(sk));

  	if (mpcb_sk) {
		kref_get(&tp->mpcb->kref);
		bh_lock_sock(mpcb_sk);
	}
	bh_lock_sock(sk);
	if (sock_owned_by_user(sk) ||
	    (mpcb_sk && sock_owned_by_user(mpcb_sk))) {
		/* Try again later */
		sk_reset_timer(sk, &icsk->icsk_retransmit_timer, jiffies + (HZ / 20));
		goto out_unlock;
	}
	
	if (sk->sk_state == TCP_CLOSE || !icsk->icsk_pending)
		goto out;

	if (time_after(icsk->icsk_timeout, jiffies)) {
		sk_reset_timer(sk, &icsk->icsk_retransmit_timer, icsk->icsk_timeout);
		goto out;
	}

	event = icsk->icsk_pending;
	icsk->icsk_pending = 0;

	switch (event) {
	case ICSK_TIME_RETRANS:
		tcp_retransmit_timer(sk);
		break;
	case ICSK_TIME_PROBE0:
		tcp_probe_timer(sk);
		break;
	}
	TCP_CHECK_TIMER(sk);
	
out:
	sk_mem_reclaim(sk);
out_unlock:
	bh_unlock_sock(sk);
	if (mpcb_sk) bh_unlock_sock(mpcb_sk);
	sock_put(sk);
	if (mpcb) kref_put(&mpcb->kref,mpcb_release);
}

/*
 *	Timer for listening sockets
 */

static void tcp_synack_timer(struct sock *sk)
{
	inet_csk_reqsk_queue_prune(sk, TCP_SYNQ_INTERVAL,
				   TCP_TIMEOUT_INIT, TCP_RTO_MAX);
}

void tcp_syn_ack_timeout(struct sock *sk, struct request_sock *req)
{
	NET_INC_STATS_BH(sock_net(sk), LINUX_MIB_TCPTIMEOUTS);
}
EXPORT_SYMBOL(tcp_syn_ack_timeout);

void tcp_set_keepalive(struct sock *sk, int val)
{
	if ((1 << sk->sk_state) & (TCPF_CLOSE | TCPF_LISTEN))
		return;

	if (val && !sock_flag(sk, SOCK_KEEPOPEN))
		inet_csk_reset_keepalive_timer(sk, keepalive_time_when(tcp_sk(sk)));
	else if (!val)
		inet_csk_delete_keepalive_timer(sk);
}


static void tcp_keepalive_timer (unsigned long data)
{
	struct sock *sk = (struct sock *) data;
	struct inet_connection_sock *icsk = inet_csk(sk);
	struct tcp_sock *tp = tcp_sk(sk);
	u32 elapsed;

	/* Only process if socket is not in use. */
	bh_lock_sock(sk);
	if (sock_owned_by_user(sk)) {
		/* Try again later. */
		inet_csk_reset_keepalive_timer (sk, HZ/20);
		goto out;
	}

	if (sk->sk_state == TCP_LISTEN) {
		tcp_synack_timer(sk);
		goto out;
	}

	if (sk->sk_state == TCP_FIN_WAIT2 && sock_flag(sk, SOCK_DEAD)) {
		if (tp->linger2 >= 0) {
			const int tmo = tcp_fin_time(sk) - TCP_TIMEWAIT_LEN;

			if (tmo > 0) {
				tcp_time_wait(sk, TCP_FIN_WAIT2, tmo);
				goto out;
			}
		}
		tcp_send_active_reset(sk, GFP_ATOMIC);
		goto death;
	}

	if (!sock_flag(sk, SOCK_KEEPOPEN) || sk->sk_state == TCP_CLOSE)
		goto out;

	elapsed = keepalive_time_when(tp);

	/* It is alive without keepalive 8) */
	if (tp->packets_out || tcp_send_head(sk))
		goto resched;

	elapsed = keepalive_time_elapsed(tp);

	if (elapsed >= keepalive_time_when(tp)) {
		if (icsk->icsk_probes_out >= keepalive_probes(tp)) {
			tcp_send_active_reset(sk, GFP_ATOMIC);
			tcp_write_err(sk);
			goto out;
		}
		if (tcp_write_wakeup(sk) <= 0) {
			icsk->icsk_probes_out++;
			elapsed = keepalive_intvl_when(tp);
		} else {
			/* If keepalive was lost due to local congestion,
			 * try harder.
			 */
			elapsed = TCP_RESOURCE_PROBE_INTERVAL;
		}
	} else {
		/* It is tp->rcv_tstamp + keepalive_time_when(tp) */
		elapsed = keepalive_time_when(tp) - elapsed;
	}

	TCP_CHECK_TIMER(sk);
	sk_mem_reclaim(sk);

resched:
	inet_csk_reset_keepalive_timer (sk, elapsed);
	goto out;

death:
	tcp_done(sk);

out:
	bh_unlock_sock(sk);
	sock_put(sk);
}<|MERGE_RESOLUTION|>--- conflicted
+++ resolved
@@ -66,12 +66,8 @@
 static int tcp_out_of_resources(struct sock *sk, int do_reset)
 {
 	struct tcp_sock *tp = tcp_sk(sk);
-<<<<<<< HEAD
 	int shift = 0;
-=======
-	int orphans = percpu_counter_read_positive(&tcp_orphan_count);
 	u32 snd_wnd=(tp->mpc && tp->mpcb)?tp->mpcb->tp.snd_wnd:tp->snd_wnd;
->>>>>>> 9a0dc015
 
 	/* If peer does not open window for long time, or did not transmit
 	 * anything for long time, penalize it. */
