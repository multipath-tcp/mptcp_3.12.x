--- conflicted
+++ resolved
@@ -3627,27 +3627,21 @@
 
 void tcp_done(struct sock *sk)
 {
-<<<<<<< HEAD
 	struct request_sock *req = tcp_sk(sk)->fastopen_rsk;
-=======
 	struct tcp_sock *tp = tcp_sk(sk);
->>>>>>> b5caec09
 
 	if (sk->sk_state == TCP_SYN_SENT || sk->sk_state == TCP_SYN_RECV)
 		TCP_INC_STATS_BH(sock_net(sk), TCP_MIB_ATTEMPTFAILS);
 
 	tcp_set_state(sk, TCP_CLOSE);
-<<<<<<< HEAD
-	tcp_clear_xmit_timers(sk);
-	if (req != NULL)
-		reqsk_fastopen_remove(sk, req, false);
-=======
 
 	/* If it is a meta-sk sending mp_fclose we have to maintain the
 	 * rexmit-timer for retransmitting the MP_FCLOSE */
 	if (!tp->mpc || !is_meta_sk(sk) || !tp->send_mp_fclose)
 		tcp_clear_xmit_timers(sk);
->>>>>>> b5caec09
+
+	if (req != NULL)
+		reqsk_fastopen_remove(sk, req, false);
 
 	sk->sk_shutdown = SHUTDOWN_MASK;
 
