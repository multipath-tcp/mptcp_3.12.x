/*
 * INET		An implementation of the TCP/IP protocol suite for the LINUX
 *		operating system.  INET is implemented using the  BSD Socket
 *		interface as the means of communication with the user level.
 *
 *		Implementation of the Transmission Control Protocol(TCP).
 *
 * Authors:	Ross Biro
 *		Fred N. van Kempen, <waltje@uWalt.NL.Mugnet.ORG>
 *		Mark Evans, <evansmp@uhura.aston.ac.uk>
 *		Corey Minyard <wf-rch!minyard@relay.EU.net>
 *		Florian La Roche, <flla@stud.uni-sb.de>
 *		Charles Hedrick, <hedrick@klinzhai.rutgers.edu>
 *		Linus Torvalds, <torvalds@cs.helsinki.fi>
 *		Alan Cox, <gw4pts@gw4pts.ampr.org>
 *		Matthew Dillon, <dillon@apollo.west.oic.com>
 *		Arnt Gulbrandsen, <agulbra@nvg.unit.no>
 *		Jorge Cwik, <jorge@laser.satlink.net>
 */

#include <linux/mm.h>
#include <linux/module.h>
#include <linux/slab.h>
#include <linux/sysctl.h>
#include <linux/workqueue.h>
#include <net/tcp.h>
#include <net/inet_common.h>
#include <net/xfrm.h>

int sysctl_tcp_syncookies __read_mostly = 1;
EXPORT_SYMBOL(sysctl_tcp_syncookies);

int sysctl_tcp_abort_on_overflow __read_mostly;

struct inet_timewait_death_row tcp_death_row = {
	.sysctl_max_tw_buckets = NR_FILE * 2,
	.period		= TCP_TIMEWAIT_LEN / INET_TWDR_TWKILL_SLOTS,
	.death_lock	= __SPIN_LOCK_UNLOCKED(tcp_death_row.death_lock),
	.hashinfo	= &tcp_hashinfo,
	.tw_timer	= TIMER_INITIALIZER(inet_twdr_hangman, 0,
					    (unsigned long)&tcp_death_row),
	.twkill_work	= __WORK_INITIALIZER(tcp_death_row.twkill_work,
					     inet_twdr_twkill_work),
/* Short-time timewait calendar */

	.twcal_hand	= -1,
	.twcal_timer	= TIMER_INITIALIZER(inet_twdr_twcal_tick, 0,
					    (unsigned long)&tcp_death_row),
};

EXPORT_SYMBOL_GPL(tcp_death_row);

static __inline__ int tcp_in_window(u32 seq, u32 end_seq, u32 s_win, u32 e_win)
{
	if (seq == s_win)
		return 1;
	if (after(end_seq, s_win) && before(seq, e_win))
		return 1;
	return (seq == e_win && seq == end_seq);
}

/*
 * * Main purpose of TIME-WAIT state is to close connection gracefully,
 *   when one of ends sits in LAST-ACK or CLOSING retransmitting FIN
 *   (and, probably, tail of data) and one or more our ACKs are lost.
 * * What is TIME-WAIT timeout? It is associated with maximal packet
 *   lifetime in the internet, which results in wrong conclusion, that
 *   it is set to catch "old duplicate segments" wandering out of their path.
 *   It is not quite correct. This timeout is calculated so that it exceeds
 *   maximal retransmission timeout enough to allow to lose one (or more)
 *   segments sent by peer and our ACKs. This time may be calculated from RTO.
 * * When TIME-WAIT socket receives RST, it means that another end
 *   finally closed and we are allowed to kill TIME-WAIT too.
 * * Second purpose of TIME-WAIT is catching old duplicate segments.
 *   Well, certainly it is pure paranoia, but if we load TIME-WAIT
 *   with this semantics, we MUST NOT kill TIME-WAIT state with RSTs.
 * * If we invented some more clever way to catch duplicates
 *   (f.e. based on PAWS), we could truncate TIME-WAIT to several RTOs.
 *
 * The algorithm below is based on FORMAL INTERPRETATION of RFCs.
 * When you compare it to RFCs, please, read section SEGMENT ARRIVES
 * from the very beginning.
 *
 * NOTE. With recycling (and later with fin-wait-2) TW bucket
 * is _not_ stateless. It means, that strictly speaking we must
 * spinlock it. I do not want! Well, probability of misbehaviour
 * is ridiculously low and, seems, we could use some mb() tricks
 * to avoid misread sequence numbers, states etc.  --ANK
 */
enum tcp_tw_status
tcp_timewait_state_process(struct inet_timewait_sock *tw, struct sk_buff *skb,
			   const struct tcphdr *th)
{
	struct tcp_options_received tmp_opt;
<<<<<<< HEAD
	u8 *hash_location;
	struct tcp_timewait_sock *tcptw = tcp_twsk((struct sock *)tw);
=======
	struct multipath_options mopt;
>>>>>>> 3d882955
	int paws_reject = 0;

	tmp_opt.saw_tstamp = 0;
	if (th->doff > (sizeof(*th) >> 2) && tcptw->tw_ts_recent_stamp) {
<<<<<<< HEAD
		tcp_parse_options(skb, &tmp_opt, &hash_location, 0);
=======
		tcp_parse_options(skb, &tmp_opt, &mopt, 0);
>>>>>>> 3d882955

		if (tmp_opt.saw_tstamp) {
			tmp_opt.ts_recent	= tcptw->tw_ts_recent;
			tmp_opt.ts_recent_stamp	= tcptw->tw_ts_recent_stamp;
			paws_reject = tcp_paws_reject(&tmp_opt, th->rst);
		}
	}

	if (tw->tw_substate == TCP_FIN_WAIT2) {
		/* Just repeat all the checks of tcp_rcv_state_process() */

		/* Out of window, send ACK */
		if (paws_reject ||
		    !tcp_in_window(TCP_SKB_CB(skb)->seq, TCP_SKB_CB(skb)->end_seq,
				   tcptw->tw_rcv_nxt,
				   tcptw->tw_rcv_nxt + tcptw->tw_rcv_wnd))
			return TCP_TW_ACK;

		if (th->rst)
			goto kill;

		if (th->syn && !before(TCP_SKB_CB(skb)->seq, tcptw->tw_rcv_nxt))
			goto kill_with_rst;

		/* Dup ACK? */
		if (!th->ack ||
		    !after(TCP_SKB_CB(skb)->end_seq, tcptw->tw_rcv_nxt) ||
		    TCP_SKB_CB(skb)->end_seq == TCP_SKB_CB(skb)->seq) {
			inet_twsk_put(tw);
			return TCP_TW_SUCCESS;
		}

		/* New data or FIN. If new data arrive after half-duplex close,
		 * reset.
		 */
		if (!th->fin ||
		    TCP_SKB_CB(skb)->end_seq != tcptw->tw_rcv_nxt + 1) {
kill_with_rst:
			inet_twsk_deschedule(tw, &tcp_death_row);
			inet_twsk_put(tw);
			return TCP_TW_RST;
		}

		/* FIN arrived, enter true time-wait state. */
		tw->tw_substate	  = TCP_TIME_WAIT;
		tcptw->tw_rcv_nxt = TCP_SKB_CB(skb)->end_seq;
		if (tmp_opt.saw_tstamp) {
			tcptw->tw_ts_recent_stamp = get_seconds();
			tcptw->tw_ts_recent	  = tmp_opt.rcv_tsval;
		}

		/* I am shamed, but failed to make it more elegant.
		 * Yes, it is direct reference to IP, which is impossible
		 * to generalize to IPv6. Taking into account that IPv6
		 * do not understand recycling in any case, it not
		 * a big problem in practice. --ANK */
		if (tw->tw_family == AF_INET &&
		    tcp_death_row.sysctl_tw_recycle && tcptw->tw_ts_recent_stamp &&
		    tcp_v4_tw_remember_stamp(tw))
			inet_twsk_schedule(tw, &tcp_death_row, tw->tw_timeout,
					   TCP_TIMEWAIT_LEN);
		else
			inet_twsk_schedule(tw, &tcp_death_row, TCP_TIMEWAIT_LEN,
					   TCP_TIMEWAIT_LEN);
		return TCP_TW_ACK;
	}

	/*
	 *	Now real TIME-WAIT state.
	 *
	 *	RFC 1122:
	 *	"When a connection is [...] on TIME-WAIT state [...]
	 *	[a TCP] MAY accept a new SYN from the remote TCP to
	 *	reopen the connection directly, if it:
	 *
	 *	(1)  assigns its initial sequence number for the new
	 *	connection to be larger than the largest sequence
	 *	number it used on the previous connection incarnation,
	 *	and
	 *
	 *	(2)  returns to TIME-WAIT state if the SYN turns out
	 *	to be an old duplicate".
	 */

	if (!paws_reject &&
	    (TCP_SKB_CB(skb)->seq == tcptw->tw_rcv_nxt &&
	     (TCP_SKB_CB(skb)->seq == TCP_SKB_CB(skb)->end_seq || th->rst))) {
		/* In window segment, it may be only reset or bare ack. */

		if (th->rst) {
			/* This is TIME_WAIT assassination, in two flavors.
			 * Oh well... nobody has a sufficient solution to this
			 * protocol bug yet.
			 */
			if (sysctl_tcp_rfc1337 == 0) {
kill:
				inet_twsk_deschedule(tw, &tcp_death_row);
				inet_twsk_put(tw);
				return TCP_TW_SUCCESS;
			}
		}
		inet_twsk_schedule(tw, &tcp_death_row, TCP_TIMEWAIT_LEN,
				   TCP_TIMEWAIT_LEN);

		if (tmp_opt.saw_tstamp) {
			tcptw->tw_ts_recent	  = tmp_opt.rcv_tsval;
			tcptw->tw_ts_recent_stamp = get_seconds();
		}

		inet_twsk_put(tw);
		return TCP_TW_SUCCESS;
	}

	/* Out of window segment.

	   All the segments are ACKed immediately.

	   The only exception is new SYN. We accept it, if it is
	   not old duplicate and we are not in danger to be killed
	   by delayed old duplicates. RFC check is that it has
	   newer sequence number works at rates <40Mbit/sec.
	   However, if paws works, it is reliable AND even more,
	   we even may relax silly seq space cutoff.

	   RED-PEN: we violate main RFC requirement, if this SYN will appear
	   old duplicate (i.e. we receive RST in reply to SYN-ACK),
	   we must return socket to time-wait state. It is not good,
	   but not fatal yet.
	 */

	if (th->syn && !th->rst && !th->ack && !paws_reject &&
	    (after(TCP_SKB_CB(skb)->seq, tcptw->tw_rcv_nxt) ||
	     (tmp_opt.saw_tstamp &&
	      (s32)(tcptw->tw_ts_recent - tmp_opt.rcv_tsval) < 0))) {
		u32 isn = tcptw->tw_snd_nxt + 65535 + 2;
		if (isn == 0)
			isn++;
		TCP_SKB_CB(skb)->when = isn;
		return TCP_TW_SYN;
	}

	if (paws_reject)
		NET_INC_STATS_BH(twsk_net(tw), LINUX_MIB_PAWSESTABREJECTED);

	if (!th->rst) {
		/* In this case we must reset the TIMEWAIT timer.
		 *
		 * If it is ACKless SYN it may be both old duplicate
		 * and new good SYN with random sequence number <rcv_nxt.
		 * Do not reschedule in the last case.
		 */
		if (paws_reject || th->ack)
			inet_twsk_schedule(tw, &tcp_death_row, TCP_TIMEWAIT_LEN,
					   TCP_TIMEWAIT_LEN);

		/* Send ACK. Note, we do not put the bucket,
		 * it will be released by caller.
		 */
		return TCP_TW_ACK;
	}
	inet_twsk_put(tw);
	return TCP_TW_SUCCESS;
}

/*
 * Move a socket to time-wait or dead fin-wait-2 state.
 */
void tcp_time_wait(struct sock *sk, int state, int timeo)
{
	struct inet_timewait_sock *tw = NULL;
	const struct inet_connection_sock *icsk = inet_csk(sk);
	const struct tcp_sock *tp = tcp_sk(sk);
	int recycle_ok = 0;

	if (tcp_death_row.sysctl_tw_recycle && tp->rx_opt.ts_recent_stamp)
		recycle_ok = icsk->icsk_af_ops->remember_stamp(sk);

	if (tcp_death_row.tw_count < tcp_death_row.sysctl_max_tw_buckets)
		tw = inet_twsk_alloc(sk, state);

	if (tw != NULL) {
		struct tcp_timewait_sock *tcptw = tcp_twsk((struct sock *)tw);
		const int rto = (icsk->icsk_rto << 2) - (icsk->icsk_rto >> 1);

		tw->tw_rcv_wscale	= tp->rx_opt.rcv_wscale;
		tcptw->tw_rcv_nxt	= tp->rcv_nxt;
		tcptw->tw_snd_nxt	= tp->snd_nxt;
		tcptw->tw_rcv_wnd	= tcp_receive_window(tp);
		tcptw->tw_ts_recent	= tp->rx_opt.ts_recent;
		tcptw->tw_ts_recent_stamp = tp->rx_opt.ts_recent_stamp;

#if defined(CONFIG_IPV6) || defined(CONFIG_IPV6_MODULE)
		if (tw->tw_family == PF_INET6) {
			struct ipv6_pinfo *np = inet6_sk(sk);
			struct inet6_timewait_sock *tw6;

			tw->tw_ipv6_offset = inet6_tw_offset(sk->sk_prot);
			tw6 = inet6_twsk((struct sock *)tw);
			ipv6_addr_copy(&tw6->tw_v6_daddr, &np->daddr);
			ipv6_addr_copy(&tw6->tw_v6_rcv_saddr, &np->rcv_saddr);
			tw->tw_ipv6only = np->ipv6only;
		}
#endif

#ifdef CONFIG_TCP_MD5SIG
		/*
		 * The timewait bucket does not have the key DB from the
		 * sock structure. We just make a quick copy of the
		 * md5 key being used (if indeed we are using one)
		 * so the timewait ack generating code has the key.
		 */
		do {
			struct tcp_md5sig_key *key;
			memset(tcptw->tw_md5_key, 0, sizeof(tcptw->tw_md5_key));
			tcptw->tw_md5_keylen = 0;
			key = tp->af_specific->md5_lookup(sk, sk);
			if (key != NULL) {
				memcpy(&tcptw->tw_md5_key, key->key, key->keylen);
				tcptw->tw_md5_keylen = key->keylen;
				if (tcp_alloc_md5sig_pool(sk) == NULL)
					BUG();
			}
		} while (0);
#endif

		/* Linkage updates. */
		__inet_twsk_hashdance(tw, sk, &tcp_hashinfo);

		/* Get the TIME_WAIT timeout firing. */
		if (timeo < rto)
			timeo = rto;

		if (recycle_ok) {
			tw->tw_timeout = rto;
		} else {
			tw->tw_timeout = TCP_TIMEWAIT_LEN;
			if (state == TCP_TIME_WAIT)
				timeo = TCP_TIMEWAIT_LEN;
		}

		inet_twsk_schedule(tw, &tcp_death_row, timeo,
				   TCP_TIMEWAIT_LEN);
		inet_twsk_put(tw);
	} else {
		/* Sorry, if we're out of memory, just CLOSE this
		 * socket up.  We've got bigger problems than
		 * non-graceful socket closings.
		 */
		LIMIT_NETDEBUG(KERN_INFO "TCP: time wait bucket table overflow\n");
	}

	tcp_update_metrics(sk);
	tcp_done(sk);
}

void tcp_twsk_destructor(struct sock *sk)
{
#ifdef CONFIG_TCP_MD5SIG
	struct tcp_timewait_sock *twsk = tcp_twsk(sk);
	if (twsk->tw_md5_keylen)
		tcp_free_md5sig_pool();
#endif
}

EXPORT_SYMBOL_GPL(tcp_twsk_destructor);

static inline void TCP_ECN_openreq_child(struct tcp_sock *tp,
					 struct request_sock *req)
{
	tp->ecn_flags = inet_rsk(req)->ecn_ok ? TCP_ECN_OK : 0;
}

/* This is not only more efficient than what we used to do, it eliminates
 * a lot of code duplication between IPv4/IPv6 SYN recv processing. -DaveM
 *
 * Actually, we could lots of memory writes here. tp of listening
 * socket contains all necessary default parameters.
 */
struct sock *tcp_create_openreq_child(struct sock *sk, struct request_sock *req, struct sk_buff *skb)
{
	struct sock *newsk = inet_csk_clone(sk, req, GFP_ATOMIC);

	if (newsk != NULL) {
		const struct inet_request_sock *ireq = inet_rsk(req);
		struct tcp_request_sock *treq = tcp_rsk(req);
		struct inet_connection_sock *newicsk = inet_csk(newsk);
		struct tcp_sock *newtp = tcp_sk(newsk);
		struct tcp_sock *oldtp = tcp_sk(sk);
		struct tcp_cookie_values *oldcvp = oldtp->cookie_values;

		/* TCP Cookie Transactions require space for the cookie pair,
		 * as it differs for each connection.  There is no need to
		 * copy any s_data_payload stored at the original socket.
		 * Failure will prevent resuming the connection.
		 *
		 * Presumed copied, in order of appearance:
		 *	cookie_in_always, cookie_out_never
		 */
		if (oldcvp != NULL) {
			struct tcp_cookie_values *newcvp =
				kzalloc(sizeof(*newtp->cookie_values),
					GFP_ATOMIC);

			if (newcvp != NULL) {
				kref_init(&newcvp->kref);
				newcvp->cookie_desired =
						oldcvp->cookie_desired;
				newtp->cookie_values = newcvp;
			} else {
				/* Not Yet Implemented */
				newtp->cookie_values = NULL;
			}
		}

		/* Now setup tcp_sock */
		newtp->pred_flags = 0;
<<<<<<< HEAD

		newtp->rcv_wup = newtp->copied_seq =
		newtp->rcv_nxt = treq->rcv_isn + 1;

		newtp->snd_sml = newtp->snd_una =
		newtp->snd_nxt = newtp->snd_up =
			treq->snt_isn + 1 + tcp_s_data_size(oldtp);
=======
		newtp->rcv_wup = newtp->copied_seq = newtp->rcv_nxt = treq->rcv_isn + 1;
		newtp->snd_sml = newtp->snd_una = newtp->snd_nxt = treq->snt_isn + 1;
		newtp->snd_up = treq->snt_isn + 1;
#ifdef CONFIG_MTCP
		newtp->rx_opt.rcv_isn=treq->rcv_isn;
		newtp->snt_isn=treq->snt_isn;
		newtp->rcv_isn=treq->rcv_isn;
		memset(&newtp->rcvq_space,0,sizeof(newtp->rcvq_space));
#endif
>>>>>>> 3d882955

		tcp_prequeue_init(newtp);

		tcp_init_wl(newtp, treq->rcv_isn);

		newtp->srtt = 0;
		newtp->mdev = TCP_TIMEOUT_INIT;
		newicsk->icsk_rto = TCP_TIMEOUT_INIT;

		newtp->packets_out = 0;
		newtp->retrans_out = 0;
		newtp->sacked_out = 0;
		newtp->fackets_out = 0;
		newtp->snd_ssthresh = TCP_INFINITE_SSTHRESH;

		/* So many TCP implementations out there (incorrectly) count the
		 * initial SYN frame in their delayed-ACK and congestion control
		 * algorithms that we must have the following bandaid to talk
		 * efficiently to them.  -DaveM
		 */
		newtp->snd_cwnd = 2;
		newtp->snd_cwnd_cnt = 0;
		newtp->bytes_acked = 0;

		newtp->frto_counter = 0;
		newtp->frto_highmark = 0;

		newicsk->icsk_ca_ops = &tcp_init_congestion_ops;

		tcp_set_ca_state(newsk, TCP_CA_Open);
		tcp_init_xmit_timers(newsk);
		skb_queue_head_init(&newtp->out_of_order_queue);
		newtp->write_seq = newtp->pushed_seq =
			treq->snt_isn + 1 + tcp_s_data_size(oldtp);

		newtp->rx_opt.saw_tstamp = 0;

		newtp->rx_opt.dsack = 0;
		newtp->rx_opt.num_sacks = 0;

		newtp->urg_data = 0;

		if (sock_flag(newsk, SOCK_KEEPOPEN))
			inet_csk_reset_keepalive_timer(newsk,
						       keepalive_time_when(newtp));

		newtp->rx_opt.tstamp_ok = ireq->tstamp_ok;
		if ((newtp->rx_opt.sack_ok = ireq->sack_ok) != 0) {
			if (sysctl_tcp_fack)
				tcp_enable_fack(newtp);
		}
		newtp->window_clamp = req->window_clamp;
		newtp->rcv_ssthresh = req->rcv_wnd;
		newtp->rcv_wnd = req->rcv_wnd;
		newtp->rx_opt.wscale_ok = ireq->wscale_ok;
		if (newtp->rx_opt.wscale_ok) {
			newtp->rx_opt.snd_wscale = ireq->snd_wscale;
			newtp->rx_opt.rcv_wscale = ireq->rcv_wscale;
		} else {
			newtp->rx_opt.snd_wscale = newtp->rx_opt.rcv_wscale = 0;
			newtp->window_clamp = min(newtp->window_clamp, 65535U);
		}
		newtp->snd_wnd = (ntohs(tcp_hdr(skb)->window) <<
				  newtp->rx_opt.snd_wscale);
		newtp->max_window = newtp->snd_wnd;

		if (newtp->rx_opt.tstamp_ok) {
			newtp->rx_opt.ts_recent = req->ts_recent;
			newtp->rx_opt.ts_recent_stamp = get_seconds();
			newtp->tcp_header_len = sizeof(struct tcphdr) + TCPOLEN_TSTAMP_ALIGNED;
		} else {
			newtp->rx_opt.ts_recent_stamp = 0;
			newtp->tcp_header_len = sizeof(struct tcphdr);
		}
#ifdef CONFIG_TCP_MD5SIG
		newtp->md5sig_info = NULL;	/*XXX*/
		if (newtp->af_specific->md5_lookup(sk, newsk))
			newtp->tcp_header_len += TCPOLEN_MD5SIG_ALIGNED;
#endif
		if (skb->len >= TCP_MSS_DEFAULT + newtp->tcp_header_len)
			newicsk->icsk_ack.last_seg_size = skb->len - newtp->tcp_header_len;
		newtp->rx_opt.mss_clamp = req->mss;
		TCP_ECN_openreq_child(newtp, req);

		TCP_INC_STATS_BH(sock_net(sk), TCP_MIB_PASSIVEOPENS);
	}
	return newsk;
}

/*
 *	Process an incoming packet for SYN_RECV sockets represented
 *	as a request_sock.
 */

struct sock *tcp_check_req(struct sock *sk, struct sk_buff *skb,
			   struct request_sock *req,
			   struct request_sock **prev)
{
	struct tcp_options_received tmp_opt;
	u8 *hash_location;
	struct sock *child;
	const struct tcphdr *th = tcp_hdr(skb);
	__be32 flg = tcp_flag_word(th) & (TCP_FLAG_RST|TCP_FLAG_SYN|TCP_FLAG_ACK);
	int paws_reject = 0;
<<<<<<< HEAD
=======
	struct tcp_options_received tmp_opt;
	struct multipath_options mtp;
	struct sock *child;
>>>>>>> 3d882955

	tmp_opt.saw_tstamp = 0;
	mtcp_init_addr_list(&mtp);
	
	if (th->doff > (sizeof(struct tcphdr)>>2)) {
<<<<<<< HEAD
		tcp_parse_options(skb, &tmp_opt, &hash_location, 0);
=======
		tcp_parse_options(skb, &tmp_opt, &mtp, 0);
>>>>>>> 3d882955

		if (tmp_opt.saw_tstamp) {
			tmp_opt.ts_recent = req->ts_recent;
			/* We do not store true stamp, but it is not required,
			 * it can be estimated (approximately)
			 * from another data.
			 */
			tmp_opt.ts_recent_stamp = get_seconds() - ((TCP_TIMEOUT_INIT/HZ)<<req->retrans);
			paws_reject = tcp_paws_reject(&tmp_opt, th->rst);
		}
	}

	/* Check for pure retransmitted SYN. */
	if (TCP_SKB_CB(skb)->seq == tcp_rsk(req)->rcv_isn &&
	    flg == TCP_FLAG_SYN &&
	    !paws_reject) {
		/*
		 * RFC793 draws (Incorrectly! It was fixed in RFC1122)
		 * this case on figure 6 and figure 8, but formal
		 * protocol description says NOTHING.
		 * To be more exact, it says that we should send ACK,
		 * because this segment (at least, if it has no data)
		 * is out of window.
		 *
		 *  CONCLUSION: RFC793 (even with RFC1122) DOES NOT
		 *  describe SYN-RECV state. All the description
		 *  is wrong, we cannot believe to it and should
		 *  rely only on common sense and implementation
		 *  experience.
		 *
		 * Enforce "SYN-ACK" according to figure 8, figure 6
		 * of RFC793, fixed by RFC1122.
		 */
		req->rsk_ops->rtx_syn_ack(sk, req, NULL);
		return NULL;
	}

	/* Further reproduces section "SEGMENT ARRIVES"
	   for state SYN-RECEIVED of RFC793.
	   It is broken, however, it does not work only
	   when SYNs are crossed.

	   You would think that SYN crossing is impossible here, since
	   we should have a SYN_SENT socket (from connect()) on our end,
	   but this is not true if the crossed SYNs were sent to both
	   ends by a malicious third party.  We must defend against this,
	   and to do that we first verify the ACK (as per RFC793, page
	   36) and reset if it is invalid.  Is this a true full defense?
	   To convince ourselves, let us consider a way in which the ACK
	   test can still pass in this 'malicious crossed SYNs' case.
	   Malicious sender sends identical SYNs (and thus identical sequence
	   numbers) to both A and B:

		A: gets SYN, seq=7
		B: gets SYN, seq=7

	   By our good fortune, both A and B select the same initial
	   send sequence number of seven :-)

		A: sends SYN|ACK, seq=7, ack_seq=8
		B: sends SYN|ACK, seq=7, ack_seq=8

	   So we are now A eating this SYN|ACK, ACK test passes.  So
	   does sequence test, SYN is truncated, and thus we consider
	   it a bare ACK.

	   If icsk->icsk_accept_queue.rskq_defer_accept, we silently drop this
	   bare ACK.  Otherwise, we create an established connection.  Both
	   ends (listening sockets) accept the new incoming connection and try
	   to talk to each other. 8-)

	   Note: This case is both harmless, and rare.  Possibility is about the
	   same as us discovering intelligent life on another plant tomorrow.

	   But generally, we should (RFC lies!) to accept ACK
	   from SYNACK both here and in tcp_rcv_state_process().
	   tcp_rcv_state_process() does not, hence, we do not too.

	   Note that the case is absolutely generic:
	   we cannot optimize anything here without
	   violating protocol. All the checks must be made
	   before attempt to create socket.
	 */

	/* RFC793 page 36: "If the connection is in any non-synchronized state ...
	 *                  and the incoming segment acknowledges something not yet
	 *                  sent (the segment carries an unacceptable ACK) ...
	 *                  a reset is sent."
	 *
	 * Invalid ACK: reset will be sent by listening socket
	 */
	if ((flg & TCP_FLAG_ACK) &&
	    (TCP_SKB_CB(skb)->ack_seq !=
	     tcp_rsk(req)->snt_isn + 1 + tcp_s_data_size(tcp_sk(sk))))
		return sk;

	/* Also, it would be not so bad idea to check rcv_tsecr, which
	 * is essentially ACK extension and too early or too late values
	 * should cause reset in unsynchronized states.
	 */

	/* RFC793: "first check sequence number". */

	if (paws_reject || !tcp_in_window(TCP_SKB_CB(skb)->seq, TCP_SKB_CB(skb)->end_seq,
					  tcp_rsk(req)->rcv_isn + 1, tcp_rsk(req)->rcv_isn + 1 + req->rcv_wnd)) {
		/* Out of window: send ACK and drop. */
		if (!(flg & TCP_FLAG_RST))
			req->rsk_ops->send_ack(sk, skb, req);
		if (paws_reject)
			NET_INC_STATS_BH(sock_net(sk), LINUX_MIB_PAWSESTABREJECTED);
		return NULL;
	}

	/* In sequence, PAWS is OK. */

	if (tmp_opt.saw_tstamp && !after(TCP_SKB_CB(skb)->seq, tcp_rsk(req)->rcv_isn + 1))
		req->ts_recent = tmp_opt.rcv_tsval;

	if (TCP_SKB_CB(skb)->seq == tcp_rsk(req)->rcv_isn) {
		/* Truncate SYN, it is out of window starting
		   at tcp_rsk(req)->rcv_isn + 1. */
		flg &= ~TCP_FLAG_SYN;
	}

	/* RFC793: "second check the RST bit" and
	 *	   "fourth, check the SYN bit"
	 */
	if (flg & (TCP_FLAG_RST|TCP_FLAG_SYN)) {
		TCP_INC_STATS_BH(sock_net(sk), TCP_MIB_ATTEMPTFAILS);
		goto embryonic_reset;
	}

	/* ACK sequence verified above, just make sure ACK is
	 * set.  If ACK not set, just silently drop the packet.
	 */
	if (!(flg & TCP_FLAG_ACK))
		return NULL;

	/* While TCP_DEFER_ACCEPT is active, drop bare ACK. */
	if (req->retrans < inet_csk(sk)->icsk_accept_queue.rskq_defer_accept &&
	    TCP_SKB_CB(skb)->end_seq == tcp_rsk(req)->rcv_isn + 1) {
		inet_rsk(req)->acked = 1;
		NET_INC_STATS_BH(sock_net(sk), LINUX_MIB_TCPDEFERACCEPTDROP);
		return NULL;
	}

	/* OK, ACK is valid, create big socket and
	 * feed this segment to it. It will repeat all
	 * the tests. THIS SEGMENT MUST MOVE SOCKET TO
	 * ESTABLISHED STATE. If it will be dropped after
	 * socket is created, wait for troubles.
	 */
	BUG_ON(skb->len>3000); /*Try to force the GPF*/
	child = inet_csk(sk)->icsk_af_ops->syn_recv_sock(sk, skb, req, NULL);
	BUG_ON(skb->len>3000); /*Try to force the GPF*/
	if (child == NULL)
		goto listen_overflow;

#ifdef CONFIG_MTCP
	{
		/*Copy mptcp related info from req to child
		  we do this here because this is shared between
		  ipv4 and ipv6*/
		struct tcp_sock *child_tp = tcp_sk(child);
		struct multipath_pcb *mpcb;
		child_tp->rx_opt.saw_mpc=req->saw_mpc;
		if (child_tp->rx_opt.saw_mpc)
			child_tp->mpc=1;
#ifdef CONFIG_MTCP_PM
		child_tp->rx_opt.mtcp_rem_token=req->mtcp_rem_token;
		child_tp->mpcb=NULL;
		child_tp->pending=1;
		child_tp->mtcp_loc_token=req->mtcp_loc_token;
		mpcb=mtcp_alloc_mpcb(child, GFP_ATOMIC);
		if (mtp.list_rcvd)
			memcpy(&mpcb->received_options,&mtp,sizeof(mtp));
		set_bit(MPCB_FLAG_SERVER_SIDE,&mpcb->flags);
		mtcp_update_metasocket(child,mpcb);
#endif
	}
#endif
	
	inet_csk_reqsk_queue_unlink(sk, req, prev);
	inet_csk_reqsk_queue_removed(sk, req);
	
	inet_csk_reqsk_queue_add(sk, req, child);
	BUG_ON(skb->len>3000); /*Try to force the GPF*/
	return child;
	
listen_overflow:
	BUG_ON(skb->len>3000); /*Try to force the GPF*/
	if (!sysctl_tcp_abort_on_overflow) {
		inet_rsk(req)->acked = 1;
		return NULL;
	}
	
embryonic_reset:
	BUG_ON(skb->len>3000); /*Try to force the GPF*/
	NET_INC_STATS_BH(sock_net(sk), LINUX_MIB_EMBRYONICRSTS);
	if (!(flg & TCP_FLAG_RST))
		req->rsk_ops->send_reset(sk, skb);

	inet_csk_reqsk_queue_drop(sk, req, prev);
	return NULL;
}

/*
 * Queue segment on the new socket if the new socket is active,
 * otherwise we just shortcircuit this and continue with
 * the new socket.
 */

int tcp_child_process(struct sock *parent, struct sock *child,
		      struct sk_buff *skb)
{
	int ret = 0;
	int state = child->sk_state;

	if (!sock_owned_by_user(child)) {
		ret = tcp_rcv_state_process(child, skb, tcp_hdr(skb),
					    skb->len);
		/* Wakeup parent, send SIGIO */
		if (state == TCP_SYN_RECV && child->sk_state != state)
			parent->sk_data_ready(parent, 0);
	} else {
		/* Alas, it is possible again, because we do lookup
		 * in main socket hash table and lock on listening
		 * socket does not protect us more.
		 */
		__sk_add_backlog(child, skb);
	}

	bh_unlock_sock(child);
	sock_put(child);
	return ret;
}

EXPORT_SYMBOL(tcp_check_req);
EXPORT_SYMBOL(tcp_child_process);
EXPORT_SYMBOL(tcp_create_openreq_child);
EXPORT_SYMBOL(tcp_timewait_state_process);<|MERGE_RESOLUTION|>--- conflicted
+++ resolved
@@ -92,21 +92,14 @@
 			   const struct tcphdr *th)
 {
 	struct tcp_options_received tmp_opt;
-<<<<<<< HEAD
 	u8 *hash_location;
 	struct tcp_timewait_sock *tcptw = tcp_twsk((struct sock *)tw);
-=======
 	struct multipath_options mopt;
->>>>>>> 3d882955
 	int paws_reject = 0;
 
 	tmp_opt.saw_tstamp = 0;
 	if (th->doff > (sizeof(*th) >> 2) && tcptw->tw_ts_recent_stamp) {
-<<<<<<< HEAD
-		tcp_parse_options(skb, &tmp_opt, &hash_location, 0);
-=======
-		tcp_parse_options(skb, &tmp_opt, &mopt, 0);
->>>>>>> 3d882955
+		tcp_parse_options(skb, &tmp_opt, &hash_location, &mopt, 0);
 
 		if (tmp_opt.saw_tstamp) {
 			tmp_opt.ts_recent	= tcptw->tw_ts_recent;
@@ -423,25 +416,17 @@
 
 		/* Now setup tcp_sock */
 		newtp->pred_flags = 0;
-<<<<<<< HEAD
-
 		newtp->rcv_wup = newtp->copied_seq =
 		newtp->rcv_nxt = treq->rcv_isn + 1;
-
 		newtp->snd_sml = newtp->snd_una =
 		newtp->snd_nxt = newtp->snd_up =
 			treq->snt_isn + 1 + tcp_s_data_size(oldtp);
-=======
-		newtp->rcv_wup = newtp->copied_seq = newtp->rcv_nxt = treq->rcv_isn + 1;
-		newtp->snd_sml = newtp->snd_una = newtp->snd_nxt = treq->snt_isn + 1;
-		newtp->snd_up = treq->snt_isn + 1;
 #ifdef CONFIG_MTCP
 		newtp->rx_opt.rcv_isn=treq->rcv_isn;
 		newtp->snt_isn=treq->snt_isn;
 		newtp->rcv_isn=treq->rcv_isn;
 		memset(&newtp->rcvq_space,0,sizeof(newtp->rcvq_space));
 #endif
->>>>>>> 3d882955
 
 		tcp_prequeue_init(newtp);
 
@@ -541,27 +526,19 @@
 			   struct request_sock **prev)
 {
 	struct tcp_options_received tmp_opt;
+	struct multipath_options mtp;
 	u8 *hash_location;
 	struct sock *child;
 	const struct tcphdr *th = tcp_hdr(skb);
 	__be32 flg = tcp_flag_word(th) & (TCP_FLAG_RST|TCP_FLAG_SYN|TCP_FLAG_ACK);
 	int paws_reject = 0;
-<<<<<<< HEAD
-=======
-	struct tcp_options_received tmp_opt;
-	struct multipath_options mtp;
-	struct sock *child;
->>>>>>> 3d882955
 
 	tmp_opt.saw_tstamp = 0;
 	mtcp_init_addr_list(&mtp);
 	
 	if (th->doff > (sizeof(struct tcphdr)>>2)) {
-<<<<<<< HEAD
-		tcp_parse_options(skb, &tmp_opt, &hash_location, 0);
-=======
-		tcp_parse_options(skb, &tmp_opt, &mtp, 0);
->>>>>>> 3d882955
+		tcp_parse_options(skb, &tmp_opt, &hash_location, &mtp, 0);
+
 
 		if (tmp_opt.saw_tstamp) {
 			tmp_opt.ts_recent = req->ts_recent;
