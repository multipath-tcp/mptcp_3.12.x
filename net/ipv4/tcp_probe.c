--- conflicted
+++ resolved
@@ -115,13 +115,9 @@
 
 static inline int tcp_probe_avail(void)
 {
-<<<<<<< HEAD
+	if (!(bufsize-tcp_probe_used()-1))
+		printk(KERN_ERR "No log space anymore\n");
 	return bufsize - tcp_probe_used() - 1;
-=======
-	if (!(bufsize-tcp_probe_used()))
-		printk(KERN_ERR "No log space anymore\n");
-	return bufsize - tcp_probe_used();
->>>>>>> 3d882955
 }
 
 /*
@@ -144,38 +140,25 @@
 	tp->last_rcv_probe=jiffies;
 
 	/* Only update if port matches */
-<<<<<<< HEAD
-	if ((port == 0 || ntohs(inet->inet_dport) == port ||
-	     ntohs(inet->inet_sport) == port) &&
-	    (full || tp->snd_cwnd != tcp_probe.lastcwnd)) {
-=======
-	if ((port == 0 || ntohs(inet->dport) == port 
-	     || ntohs(inet->sport) == port)
-	    && ((ntohl(inet->saddr) & 0xffff0000)!=0xc0a80000) /*addr != 
+	if ((port == 0 || ntohs(inet->inet_dport) == port 
+	     || ntohs(inet->inet_sport) == port)
+	    && ((ntohl(inet->inet_saddr) & 0xffff0000)!=0xc0a80000) /*addr != 
 							       192.168/16*/
-	    && ((ntohl(inet->daddr) & 0xffff0000)!=0xc0a80000)
-	    && ntohs(inet->sport) != 9000 && ntohs(inet->dport) != 9000
+	    && ((ntohl(inet->inet_daddr) & 0xffff0000)!=0xc0a80000)
+	    && ntohs(inet->inet_sport) != 9000 
+	    && ntohs(inet->inet_dport) != 9000
 	    && (full || tp->snd_cwnd != tcp_probe.lastcwnd)) {
->>>>>>> 3d882955
-
 		spin_lock(&tcp_probe.lock);
 		/* If log fills, just silently drop */
 		if (tcp_probe_avail() > 1) {
 			struct tcp_log *p = tcp_probe.log + tcp_probe.head;
 			if (tp->mpc) BUG_ON(!tp->mpcb && !tp->pending);
 			p->tstamp = ktime_get();
-<<<<<<< HEAD
 			p->saddr = inet->inet_saddr;
 			p->sport = inet->inet_sport;
 			p->daddr = inet->inet_daddr;
 			p->dport = inet->inet_dport;
-=======
-			p->saddr = inet->saddr;
-			p->sport = inet->sport;
-			p->daddr = inet->daddr;
-			p->dport = inet->dport;
 			p->path_index = sk?tcp_sk(sk)->path_index:0;
->>>>>>> 3d882955
 			p->length = skb->len;
 			p->snd_nxt = tp->snd_nxt;
 			p->snd_una = tp->snd_una;
@@ -183,10 +166,6 @@
 			p->snd_wnd = mpcb_tp->snd_wnd;
 			p->ssthresh = tcp_current_ssthresh(sk);
 			p->srtt = tp->srtt >> 3;
-<<<<<<< HEAD
-
-			tcp_probe.head = (tcp_probe.head + 1) & (bufsize - 1);
-=======
 			p->rcv_nxt=mpcb_tp->rcv_nxt;
 			p->copied_seq=mpcb_tp->copied_seq;
 			p->rcv_wnd=mpcb_tp->rcv_wnd;
@@ -215,8 +194,7 @@
 				p->alpha = 0;
 				p->alpha_scale = 0;
 			}
-			tcp_probe.head = (tcp_probe.head + 1) % bufsize;
->>>>>>> 3d882955
+			tcp_probe.head = (tcp_probe.head + 1) & (bufsize - 1);
 		}
 		tcp_probe.lastcwnd = tp->snd_cwnd;
 		spin_unlock(&tcp_probe.lock);
@@ -411,22 +389,14 @@
 	}
 	
 	return snprintf(tbuf, n,
-<<<<<<< HEAD
-			"%lu.%09lu %pI4:%u %pI4:%u %d %#x %#x %u %u %u %u\n",
+			"%lu.%09lu %pI4:%u %pI4:%u %d %d %#x %#x %u %u %u "
+			"%u %#x %#x %u %u %u %u %d"
+			" %d %u %u %u %d %d %d %d %#x "
+			"%#x %#x %#x %d %d %llu %d\n",
 			(unsigned long) tv.tv_sec,
 			(unsigned long) tv.tv_nsec,
 			&p->saddr, ntohs(p->sport),
 			&p->daddr, ntohs(p->dport),
-			p->length, p->snd_nxt, p->snd_una,
-			p->snd_cwnd, p->ssthresh, p->snd_wnd, p->srtt);
-=======
-			"%lu.%09lu " NIPQUAD_FMT ":%u " NIPQUAD_FMT ":%u"
-			" %d %d %#x %#x %u %u %u %u %#x %#x %u %u %u %u %d"
-			" %d %u %u %u %d %d %d %d %#x %#x %#x %#x %d %d %llu %d\n",
-			(unsigned long) tv.tv_sec,
-			(unsigned long) tv.tv_nsec,
-			NIPQUAD(p->saddr), ntohs(p->sport),
-			NIPQUAD(p->daddr), ntohs(p->dport),
 			p->path_index,p->length, p->snd_nxt, p->snd_una,
 			p->snd_cwnd, p->ssthresh, p->snd_wnd, p->srtt,
 			p->rcv_nxt,p->copied_seq,p->rcv_wnd,p->rcv_buf,
@@ -437,7 +407,6 @@
 			p->rmem_alloc_sub, p->dsn,
 			p->mtcp_snduna,p->drs_seq,p->drs_time*1000/HZ,
 			((p->bw_est<<3)/1000)*HZ,p->mpcb_def, p->alpha, p->alpha_scale);
->>>>>>> 3d882955
 }
 
 static ssize_t tcpprobe_read(struct file *file, char __user *buf,
