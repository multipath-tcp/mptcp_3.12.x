/*
 *	TCP over IPv6
 *	Linux INET6 implementation
 *
 *	Authors:
 *	Pedro Roque		<roque@di.fc.ul.pt>
 *
 *	Based on:
 *	linux/net/ipv4/tcp.c
 *	linux/net/ipv4/tcp_input.c
 *	linux/net/ipv4/tcp_output.c
 *
 *	Fixes:
 *	Hideaki YOSHIFUJI	:	sin6_scope_id support
 *	YOSHIFUJI Hideaki @USAGI and:	Support IPV6_V6ONLY socket option, which
 *	Alexey Kuznetsov		allow both IPv4 and IPv6 sockets to bind
 *					a single port at the same time.
 *	YOSHIFUJI Hideaki @USAGI:	convert /proc/net/tcp6 to seq_file.
 *
 *	This program is free software; you can redistribute it and/or
 *      modify it under the terms of the GNU General Public License
 *      as published by the Free Software Foundation; either version
 *      2 of the License, or (at your option) any later version.
 */

#include <linux/bottom_half.h>
#include <linux/module.h>
#include <linux/errno.h>
#include <linux/types.h>
#include <linux/socket.h>
#include <linux/sockios.h>
#include <linux/net.h>
#include <linux/jiffies.h>
#include <linux/in.h>
#include <linux/in6.h>
#include <linux/netdevice.h>
#include <linux/init.h>
#include <linux/jhash.h>
#include <linux/ipsec.h>
#include <linux/times.h>
#include <linux/slab.h>

#include <linux/ipv6.h>
#include <linux/icmpv6.h>
#include <linux/random.h>

#include <net/tcp.h>
#include <net/ndisc.h>
#include <net/inet6_hashtables.h>
#include <net/inet6_connection_sock.h>
#include <net/ipv6.h>
#include <net/transp_v6.h>
#include <net/addrconf.h>
#include <net/ip6_route.h>
#include <net/ip6_checksum.h>
#include <net/inet_ecn.h>
#include <net/protocol.h>
#include <net/xfrm.h>
#include <net/snmp.h>
#include <net/dsfield.h>
#include <net/timewait_sock.h>
#include <net/netdma.h>
#include <net/inet_common.h>
#include <net/mptcp.h>
#ifdef CONFIG_MPTCP
#include <net/mptcp_v6.h>
#endif

#include <asm/uaccess.h>

#include <linux/proc_fs.h>
#include <linux/seq_file.h>

#include <linux/crypto.h>
#include <linux/scatterlist.h>

static void	tcp_v6_reqsk_send_ack(struct sock *sk, struct sk_buff *skb,
				      struct request_sock *req);

<<<<<<< HEAD
int	tcp_v6_do_rcv(struct sock *sk, struct sk_buff *skb);
void	__tcp_v6_send_check(struct sk_buff *skb,
				    struct in6_addr *saddr,
				    struct in6_addr *daddr);
=======
static int	tcp_v6_do_rcv(struct sock *sk, struct sk_buff *skb);
static void	__tcp_v6_send_check(struct sk_buff *skb,
				    const struct in6_addr *saddr,
				    const struct in6_addr *daddr);
>>>>>>> 02f8c6ae

static const struct inet_connection_sock_af_ops ipv6_mapped;
const struct inet_connection_sock_af_ops ipv6_specific;
#ifdef CONFIG_TCP_MD5SIG
static const struct tcp_sock_af_ops tcp_sock_ipv6_specific;
static const struct tcp_sock_af_ops tcp_sock_ipv6_mapped_specific;
#else
static struct tcp_md5sig_key *tcp_v6_md5_do_lookup(struct sock *sk,
						   const struct in6_addr *addr)
{
	return NULL;
}
#endif

void tcp_v6_hash(struct sock *sk)
{
	if (sk->sk_state != TCP_CLOSE) {
		if (inet_csk(sk)->icsk_af_ops == &ipv6_mapped) {
			tcp_prot.hash(sk);
			return;
		}
		local_bh_disable();
		__inet6_hash(sk, NULL);
		local_bh_enable();
	}
}

static __inline__ __sum16 tcp_v6_check(int len,
				   const struct in6_addr *saddr,
				   const struct in6_addr *daddr,
				   __wsum base)
{
	return csum_ipv6_magic(saddr, daddr, len, IPPROTO_TCP, base);
}

static __u32 tcp_v6_init_sequence(struct sk_buff *skb)
{
	return secure_tcpv6_sequence_number(ipv6_hdr(skb)->daddr.s6_addr32,
					    ipv6_hdr(skb)->saddr.s6_addr32,
					    tcp_hdr(skb)->dest,
					    tcp_hdr(skb)->source);
}

int tcp_v6_connect(struct sock *sk, struct sockaddr *uaddr,
			  int addr_len)
{
	struct sockaddr_in6 *usin = (struct sockaddr_in6 *) uaddr;
	struct inet_sock *inet = inet_sk(sk);
	struct inet_connection_sock *icsk = inet_csk(sk);
	struct ipv6_pinfo *np = inet6_sk(sk);
	struct tcp_sock *tp = tcp_sk(sk);
	struct in6_addr *saddr = NULL, *final_p, final;
	struct rt6_info *rt;
	struct flowi6 fl6;
	struct dst_entry *dst;
	int addr_type;
	int err;

	if (addr_len < SIN6_LEN_RFC2133)
		return -EINVAL;

	if (usin->sin6_family != AF_INET6)
		return -EAFNOSUPPORT;

	memset(&fl6, 0, sizeof(fl6));

	if (np->sndflow) {
		fl6.flowlabel = usin->sin6_flowinfo&IPV6_FLOWINFO_MASK;
		IP6_ECN_flow_init(fl6.flowlabel);
		if (fl6.flowlabel&IPV6_FLOWLABEL_MASK) {
			struct ip6_flowlabel *flowlabel;
			flowlabel = fl6_sock_lookup(sk, fl6.flowlabel);
			if (flowlabel == NULL)
				return -EINVAL;
			ipv6_addr_copy(&usin->sin6_addr, &flowlabel->dst);
			fl6_sock_release(flowlabel);
		}
	}

	/*
	 *	connect() to INADDR_ANY means loopback (BSD'ism).
	 */

	if(ipv6_addr_any(&usin->sin6_addr))
		usin->sin6_addr.s6_addr[15] = 0x1;

	addr_type = ipv6_addr_type(&usin->sin6_addr);

	if(addr_type & IPV6_ADDR_MULTICAST)
		return -ENETUNREACH;

	if (addr_type&IPV6_ADDR_LINKLOCAL) {
		if (addr_len >= sizeof(struct sockaddr_in6) &&
		    usin->sin6_scope_id) {
			/* If interface is set while binding, indices
			 * must coincide.
			 */
			if (sk->sk_bound_dev_if &&
			    sk->sk_bound_dev_if != usin->sin6_scope_id)
				return -EINVAL;

			sk->sk_bound_dev_if = usin->sin6_scope_id;
		}

		/* Connect to link-local address requires an interface */
		if (!sk->sk_bound_dev_if)
			return -EINVAL;
	}

	if (tp->rx_opt.ts_recent_stamp &&
	    !ipv6_addr_equal(&np->daddr, &usin->sin6_addr)) {
		tp->rx_opt.ts_recent = 0;
		tp->rx_opt.ts_recent_stamp = 0;
		tp->write_seq = 0;
	}

	ipv6_addr_copy(&np->daddr, &usin->sin6_addr);
	np->flow_label = fl6.flowlabel;

	/*
	 *	TCP over IPv4
	 */

	if (addr_type == IPV6_ADDR_MAPPED) {
		u32 exthdrlen = icsk->icsk_ext_hdr_len;
		struct sockaddr_in sin;

		SOCK_DEBUG(sk, "connect: ipv4 mapped\n");

		if (__ipv6_only_sock(sk))
			return -ENETUNREACH;

		sin.sin_family = AF_INET;
		sin.sin_port = usin->sin6_port;
		sin.sin_addr.s_addr = usin->sin6_addr.s6_addr32[3];

		icsk->icsk_af_ops = &ipv6_mapped;
		sk->sk_backlog_rcv = tcp_v4_do_rcv;
#ifdef CONFIG_TCP_MD5SIG
		tp->af_specific = &tcp_sock_ipv6_mapped_specific;
#endif

		err = tcp_v4_connect(sk, (struct sockaddr *)&sin, sizeof(sin));

		if (err) {
			icsk->icsk_ext_hdr_len = exthdrlen;
			icsk->icsk_af_ops = &ipv6_specific;
			sk->sk_backlog_rcv = tcp_v6_do_rcv;
#ifdef CONFIG_TCP_MD5SIG
			tp->af_specific = &tcp_sock_ipv6_specific;
#endif
			goto failure;
		} else {
			ipv6_addr_set_v4mapped(inet->inet_saddr, &np->saddr);
			ipv6_addr_set_v4mapped(inet->inet_rcv_saddr,
					       &np->rcv_saddr);
		}

		return err;
	}

	if (!ipv6_addr_any(&np->rcv_saddr))
		saddr = &np->rcv_saddr;

	fl6.flowi6_proto = IPPROTO_TCP;
	ipv6_addr_copy(&fl6.daddr, &np->daddr);
	ipv6_addr_copy(&fl6.saddr,
		       (saddr ? saddr : &np->saddr));
	fl6.flowi6_oif = sk->sk_bound_dev_if;
	fl6.flowi6_mark = sk->sk_mark;
	fl6.fl6_dport = usin->sin6_port;
	fl6.fl6_sport = inet->inet_sport;

	final_p = fl6_update_dst(&fl6, np->opt, &final);

	security_sk_classify_flow(sk, flowi6_to_flowi(&fl6));

	dst = ip6_dst_lookup_flow(sk, &fl6, final_p, true);
	if (IS_ERR(dst)) {
		err = PTR_ERR(dst);
		goto failure;
	}

	if (saddr == NULL) {
		saddr = &fl6.saddr;
		ipv6_addr_copy(&np->rcv_saddr, saddr);
	}

	/* set the source address */
	ipv6_addr_copy(&np->saddr, saddr);
	inet->inet_rcv_saddr = LOOPBACK4_IPV6;

	sk->sk_gso_type = SKB_GSO_TCPV6;
	__ip6_dst_store(sk, dst, NULL, NULL);

	rt = (struct rt6_info *) dst;
	if (tcp_death_row.sysctl_tw_recycle &&
	    !tp->rx_opt.ts_recent_stamp &&
	    ipv6_addr_equal(&rt->rt6i_dst.addr, &np->daddr)) {
		struct inet_peer *peer = rt6_get_peer(rt);
		/*
		 * VJ's idea. We save last timestamp seen from
		 * the destination in peer table, when entering state
		 * TIME-WAIT * and initialize rx_opt.ts_recent from it,
		 * when trying new connection.
		 */
		if (peer) {
			inet_peer_refcheck(peer);
			if ((u32)get_seconds() - peer->tcp_ts_stamp <= TCP_PAWS_MSL) {
				tp->rx_opt.ts_recent_stamp = peer->tcp_ts_stamp;
				tp->rx_opt.ts_recent = peer->tcp_ts;
			}
		}
	}

	icsk->icsk_ext_hdr_len = 0;
	if (np->opt)
		icsk->icsk_ext_hdr_len = (np->opt->opt_flen +
					  np->opt->opt_nflen);

	tp->rx_opt.mss_clamp = IPV6_MIN_MTU - sizeof(struct tcphdr) - sizeof(struct ipv6hdr);

	inet->inet_dport = usin->sin6_port;

	tcp_set_state(sk, TCP_SYN_SENT);
	err = inet6_hash_connect(&tcp_death_row, sk);
	if (err)
		goto late_failure;

	if (!tp->write_seq)
		tp->write_seq = secure_tcpv6_sequence_number(np->saddr.s6_addr32,
							     np->daddr.s6_addr32,
							     inet->inet_sport,
							     inet->inet_dport);

#ifdef CONFIG_MPTCP
	tp->snt_isn = tp->write_seq;
	tp->reinjected_seq = tp->write_seq;
#endif
	if (tp->mptcp_enabled) {
		err = mptcp_alloc_mpcb(sk, NULL, GFP_KERNEL);
		if (err)
			goto failure;
		mptcp_update_metasocket(sk, mpcb_from_tcpsock(tp));
	} else {
		tp->mpcb = NULL;
	}

	err = tcp_connect(sk);
	if (err)
		goto late_failure;

	return 0;

late_failure:
	tcp_set_state(sk, TCP_CLOSE);
	__sk_dst_reset(sk);
failure:
	inet->inet_dport = 0;
	sk->sk_route_caps = 0;
	return err;
}

static void tcp_v6_err(struct sk_buff *skb, struct inet6_skb_parm *opt,
		u8 type, u8 code, int offset, __be32 info)
{
	const struct ipv6hdr *hdr = (const struct ipv6hdr*)skb->data;
	const struct tcphdr *th = (struct tcphdr *)(skb->data+offset);
	struct ipv6_pinfo *np;
	struct sock *sk;
	int err;
	struct tcp_sock *tp;
	__u32 seq;
	struct net *net = dev_net(skb->dev);

	sk = inet6_lookup(net, &tcp_hashinfo, &hdr->daddr,
			th->dest, &hdr->saddr, th->source, skb->dev->ifindex);

	if (sk == NULL) {
		ICMP6_INC_STATS_BH(net, __in6_dev_get(skb->dev),
				   ICMP6_MIB_INERRORS);
		return;
	}

	if (sk->sk_state == TCP_TIME_WAIT) {
		inet_twsk_put(inet_twsk(sk));
		return;
	}

	bh_lock_sock(sk);
	if (sock_owned_by_user(sk))
		NET_INC_STATS_BH(net, LINUX_MIB_LOCKDROPPEDICMPS);

	if (sk->sk_state == TCP_CLOSE)
		goto out;

	if (ipv6_hdr(skb)->hop_limit < inet6_sk(sk)->min_hopcount) {
		NET_INC_STATS_BH(net, LINUX_MIB_TCPMINTTLDROP);
		goto out;
	}

	tp = tcp_sk(sk);
	seq = ntohl(th->seq);
	if (sk->sk_state != TCP_LISTEN &&
	    !between(seq, tp->snd_una, tp->snd_nxt)) {
		NET_INC_STATS_BH(net, LINUX_MIB_OUTOFWINDOWICMPS);
		goto out;
	}

	np = inet6_sk(sk);

	if (type == ICMPV6_PKT_TOOBIG) {
		struct dst_entry *dst;

		if (sock_owned_by_user(sk))
			goto out;
		if ((1 << sk->sk_state) & (TCPF_LISTEN | TCPF_CLOSE))
			goto out;

		/* icmp should have updated the destination cache entry */
		dst = __sk_dst_check(sk, np->dst_cookie);

		if (dst == NULL) {
			struct inet_sock *inet = inet_sk(sk);
			struct flowi6 fl6;

			/* BUGGG_FUTURE: Again, it is not clear how
			   to handle rthdr case. Ignore this complexity
			   for now.
			 */
			memset(&fl6, 0, sizeof(fl6));
			fl6.flowi6_proto = IPPROTO_TCP;
			ipv6_addr_copy(&fl6.daddr, &np->daddr);
			ipv6_addr_copy(&fl6.saddr, &np->saddr);
			fl6.flowi6_oif = sk->sk_bound_dev_if;
			fl6.flowi6_mark = sk->sk_mark;
			fl6.fl6_dport = inet->inet_dport;
			fl6.fl6_sport = inet->inet_sport;
			security_skb_classify_flow(skb, flowi6_to_flowi(&fl6));

			dst = ip6_dst_lookup_flow(sk, &fl6, NULL, false);
			if (IS_ERR(dst)) {
				sk->sk_err_soft = -PTR_ERR(dst);
				goto out;
			}

		} else
			dst_hold(dst);

		if (inet_csk(sk)->icsk_pmtu_cookie > dst_mtu(dst)) {
			tcp_sync_mss(sk, dst_mtu(dst));
			tcp_simple_retransmit(sk);
		} /* else let the usual retransmit timer handle it */
		dst_release(dst);
		goto out;
	}

	icmpv6_err_convert(type, code, &err);

	/* Might be for an request_sock */
	switch (sk->sk_state) {
		struct request_sock *req, **prev;
	case TCP_LISTEN:
		if (sock_owned_by_user(sk))
			goto out;

		req = inet6_csk_search_req(sk, &prev, th->dest, &hdr->daddr,
					   &hdr->saddr, inet6_iif(skb));
		if (!req)
			goto out;

		/* ICMPs are not backlogged, hence we cannot get
		 * an established socket here.
		 */
		WARN_ON(req->sk != NULL);

		if (seq != tcp_rsk(req)->snt_isn) {
			NET_INC_STATS_BH(net, LINUX_MIB_OUTOFWINDOWICMPS);
			goto out;
		}

		inet_csk_reqsk_queue_drop(sk, req, prev);
		goto out;

	case TCP_SYN_SENT:
	case TCP_SYN_RECV:  /* Cannot happen.
			       It can, it SYNs are crossed. --ANK */
		if (!sock_owned_by_user(sk)) {
			sk->sk_err = err;
			sk->sk_error_report(sk);		/* Wake people up to see the error (see connect in sock.c) */

			tcp_done(sk);
		} else
			sk->sk_err_soft = err;
		goto out;
	}

	if (!sock_owned_by_user(sk) && np->recverr) {
		sk->sk_err = err;
		sk->sk_error_report(sk);
	} else
		sk->sk_err_soft = err;

out:
	bh_unlock_sock(sk);
	sock_put(sk);
}


static int tcp_v6_send_synack(struct sock *sk, struct request_sock *req,
			      struct request_values *rvp)
{
	struct inet6_request_sock *treq = inet6_rsk(req);
	struct ipv6_pinfo *np = inet6_sk(sk);
	struct sk_buff * skb;
	struct ipv6_txoptions *opt = NULL;
	struct in6_addr * final_p, final;
	struct flowi6 fl6;
	struct dst_entry *dst;
	int err;

	memset(&fl6, 0, sizeof(fl6));
	fl6.flowi6_proto = IPPROTO_TCP;
	ipv6_addr_copy(&fl6.daddr, &treq->rmt_addr);
	ipv6_addr_copy(&fl6.saddr, &treq->loc_addr);
	fl6.flowlabel = 0;
	fl6.flowi6_oif = treq->iif;
	fl6.flowi6_mark = sk->sk_mark;
	fl6.fl6_dport = inet_rsk(req)->rmt_port;
	fl6.fl6_sport = inet_rsk(req)->loc_port;
	security_req_classify_flow(req, flowi6_to_flowi(&fl6));

	opt = np->opt;
	final_p = fl6_update_dst(&fl6, opt, &final);

	dst = ip6_dst_lookup_flow(sk, &fl6, final_p, false);
	if (IS_ERR(dst)) {
		err = PTR_ERR(dst);
		dst = NULL;
		goto done;
	}
	skb = tcp_make_synack(sk, dst, req, rvp);
	err = -ENOMEM;
	if (skb) {
		__tcp_v6_send_check(skb, &treq->loc_addr, &treq->rmt_addr);

		ipv6_addr_copy(&fl6.daddr, &treq->rmt_addr);
		err = ip6_xmit(sk, skb, &fl6, opt);
		err = net_xmit_eval(err);
	}

done:
	if (opt && opt != np->opt)
		sock_kfree_s(sk, opt, opt->tot_len);
	dst_release(dst);
	return err;
}

static int tcp_v6_rtx_synack(struct sock *sk, struct request_sock *req,
			     struct request_values *rvp)
{
	TCP_INC_STATS_BH(sock_net(sk), TCP_MIB_RETRANSSEGS);
	/* If the mpcb pointer is set, this is a join request.
	 * If not, this is an initial connection request.
	 */
	if (mptcp_mpcb_from_req_sk(req))
		return mptcp_v6_send_synack((struct sock *)
				mptcp_mpcb_from_req_sk(req), req);
	else
		return tcp_v6_send_synack(sk, req, rvp);
}

static inline void syn_flood_warning(struct sk_buff *skb)
{
#ifdef CONFIG_SYN_COOKIES
	if (sysctl_tcp_syncookies)
		printk(KERN_INFO
		       "TCPv6: Possible SYN flooding on port %d. "
		       "Sending cookies.\n", ntohs(tcp_hdr(skb)->dest));
	else
#endif
		printk(KERN_INFO
		       "TCPv6: Possible SYN flooding on port %d. "
		       "Dropping request.\n", ntohs(tcp_hdr(skb)->dest));
}

static void tcp_v6_reqsk_destructor(struct request_sock *req)
{
	kfree_skb(inet6_rsk(req)->pktopts);
}

#ifdef CONFIG_TCP_MD5SIG
static struct tcp_md5sig_key *tcp_v6_md5_do_lookup(struct sock *sk,
						   const struct in6_addr *addr)
{
	struct tcp_sock *tp = tcp_sk(sk);
	int i;

	BUG_ON(tp == NULL);

	if (!tp->md5sig_info || !tp->md5sig_info->entries6)
		return NULL;

	for (i = 0; i < tp->md5sig_info->entries6; i++) {
		if (ipv6_addr_equal(&tp->md5sig_info->keys6[i].addr, addr))
			return &tp->md5sig_info->keys6[i].base;
	}
	return NULL;
}

static struct tcp_md5sig_key *tcp_v6_md5_lookup(struct sock *sk,
						struct sock *addr_sk)
{
	return tcp_v6_md5_do_lookup(sk, &inet6_sk(addr_sk)->daddr);
}

static struct tcp_md5sig_key *tcp_v6_reqsk_md5_lookup(struct sock *sk,
						      struct request_sock *req)
{
	return tcp_v6_md5_do_lookup(sk, &inet6_rsk(req)->rmt_addr);
}

static int tcp_v6_md5_do_add(struct sock *sk, const struct in6_addr *peer,
			     char *newkey, u8 newkeylen)
{
	/* Add key to the list */
	struct tcp_md5sig_key *key;
	struct tcp_sock *tp = tcp_sk(sk);
	struct tcp6_md5sig_key *keys;

	key = tcp_v6_md5_do_lookup(sk, peer);
	if (key) {
		/* modify existing entry - just update that one */
		kfree(key->key);
		key->key = newkey;
		key->keylen = newkeylen;
	} else {
		/* reallocate new list if current one is full. */
		if (!tp->md5sig_info) {
			tp->md5sig_info = kzalloc(sizeof(*tp->md5sig_info), GFP_ATOMIC);
			if (!tp->md5sig_info) {
				kfree(newkey);
				return -ENOMEM;
			}
			sk_nocaps_add(sk, NETIF_F_GSO_MASK);
		}
		if (tcp_alloc_md5sig_pool(sk) == NULL) {
			kfree(newkey);
			return -ENOMEM;
		}
		if (tp->md5sig_info->alloced6 == tp->md5sig_info->entries6) {
			keys = kmalloc((sizeof (tp->md5sig_info->keys6[0]) *
				       (tp->md5sig_info->entries6 + 1)), GFP_ATOMIC);

			if (!keys) {
				tcp_free_md5sig_pool();
				kfree(newkey);
				return -ENOMEM;
			}

			if (tp->md5sig_info->entries6)
				memmove(keys, tp->md5sig_info->keys6,
					(sizeof (tp->md5sig_info->keys6[0]) *
					 tp->md5sig_info->entries6));

			kfree(tp->md5sig_info->keys6);
			tp->md5sig_info->keys6 = keys;
			tp->md5sig_info->alloced6++;
		}

		ipv6_addr_copy(&tp->md5sig_info->keys6[tp->md5sig_info->entries6].addr,
			       peer);
		tp->md5sig_info->keys6[tp->md5sig_info->entries6].base.key = newkey;
		tp->md5sig_info->keys6[tp->md5sig_info->entries6].base.keylen = newkeylen;

		tp->md5sig_info->entries6++;
	}
	return 0;
}

static int tcp_v6_md5_add_func(struct sock *sk, struct sock *addr_sk,
			       u8 *newkey, __u8 newkeylen)
{
	return tcp_v6_md5_do_add(sk, &inet6_sk(addr_sk)->daddr,
				 newkey, newkeylen);
}

static int tcp_v6_md5_do_del(struct sock *sk, const struct in6_addr *peer)
{
	struct tcp_sock *tp = tcp_sk(sk);
	int i;

	for (i = 0; i < tp->md5sig_info->entries6; i++) {
		if (ipv6_addr_equal(&tp->md5sig_info->keys6[i].addr, peer)) {
			/* Free the key */
			kfree(tp->md5sig_info->keys6[i].base.key);
			tp->md5sig_info->entries6--;

			if (tp->md5sig_info->entries6 == 0) {
				kfree(tp->md5sig_info->keys6);
				tp->md5sig_info->keys6 = NULL;
				tp->md5sig_info->alloced6 = 0;
			} else {
				/* shrink the database */
				if (tp->md5sig_info->entries6 != i)
					memmove(&tp->md5sig_info->keys6[i],
						&tp->md5sig_info->keys6[i+1],
						(tp->md5sig_info->entries6 - i)
						* sizeof (tp->md5sig_info->keys6[0]));
			}
			tcp_free_md5sig_pool();
			return 0;
		}
	}
	return -ENOENT;
}

static void tcp_v6_clear_md5_list (struct sock *sk)
{
	struct tcp_sock *tp = tcp_sk(sk);
	int i;

	if (tp->md5sig_info->entries6) {
		for (i = 0; i < tp->md5sig_info->entries6; i++)
			kfree(tp->md5sig_info->keys6[i].base.key);
		tp->md5sig_info->entries6 = 0;
		tcp_free_md5sig_pool();
	}

	kfree(tp->md5sig_info->keys6);
	tp->md5sig_info->keys6 = NULL;
	tp->md5sig_info->alloced6 = 0;

	if (tp->md5sig_info->entries4) {
		for (i = 0; i < tp->md5sig_info->entries4; i++)
			kfree(tp->md5sig_info->keys4[i].base.key);
		tp->md5sig_info->entries4 = 0;
		tcp_free_md5sig_pool();
	}

	kfree(tp->md5sig_info->keys4);
	tp->md5sig_info->keys4 = NULL;
	tp->md5sig_info->alloced4 = 0;
}

static int tcp_v6_parse_md5_keys (struct sock *sk, char __user *optval,
				  int optlen)
{
	struct tcp_md5sig cmd;
	struct sockaddr_in6 *sin6 = (struct sockaddr_in6 *)&cmd.tcpm_addr;
	u8 *newkey;

	if (optlen < sizeof(cmd))
		return -EINVAL;

	if (copy_from_user(&cmd, optval, sizeof(cmd)))
		return -EFAULT;

	if (sin6->sin6_family != AF_INET6)
		return -EINVAL;

	if (!cmd.tcpm_keylen) {
		if (!tcp_sk(sk)->md5sig_info)
			return -ENOENT;
		if (ipv6_addr_v4mapped(&sin6->sin6_addr))
			return tcp_v4_md5_do_del(sk, sin6->sin6_addr.s6_addr32[3]);
		return tcp_v6_md5_do_del(sk, &sin6->sin6_addr);
	}

	if (cmd.tcpm_keylen > TCP_MD5SIG_MAXKEYLEN)
		return -EINVAL;

	if (!tcp_sk(sk)->md5sig_info) {
		struct tcp_sock *tp = tcp_sk(sk);
		struct tcp_md5sig_info *p;

		p = kzalloc(sizeof(struct tcp_md5sig_info), GFP_KERNEL);
		if (!p)
			return -ENOMEM;

		tp->md5sig_info = p;
		sk_nocaps_add(sk, NETIF_F_GSO_MASK);
	}

	newkey = kmemdup(cmd.tcpm_key, cmd.tcpm_keylen, GFP_KERNEL);
	if (!newkey)
		return -ENOMEM;
	if (ipv6_addr_v4mapped(&sin6->sin6_addr)) {
		return tcp_v4_md5_do_add(sk, sin6->sin6_addr.s6_addr32[3],
					 newkey, cmd.tcpm_keylen);
	}
	return tcp_v6_md5_do_add(sk, &sin6->sin6_addr, newkey, cmd.tcpm_keylen);
}

static int tcp_v6_md5_hash_pseudoheader(struct tcp_md5sig_pool *hp,
					const struct in6_addr *daddr,
					const struct in6_addr *saddr, int nbytes)
{
	struct tcp6_pseudohdr *bp;
	struct scatterlist sg;

	bp = &hp->md5_blk.ip6;
	/* 1. TCP pseudo-header (RFC2460) */
	ipv6_addr_copy(&bp->saddr, saddr);
	ipv6_addr_copy(&bp->daddr, daddr);
	bp->protocol = cpu_to_be32(IPPROTO_TCP);
	bp->len = cpu_to_be32(nbytes);

	sg_init_one(&sg, bp, sizeof(*bp));
	return crypto_hash_update(&hp->md5_desc, &sg, sizeof(*bp));
}

static int tcp_v6_md5_hash_hdr(char *md5_hash, struct tcp_md5sig_key *key,
			       const struct in6_addr *daddr, struct in6_addr *saddr,
			       struct tcphdr *th)
{
	struct tcp_md5sig_pool *hp;
	struct hash_desc *desc;

	hp = tcp_get_md5sig_pool();
	if (!hp)
		goto clear_hash_noput;
	desc = &hp->md5_desc;

	if (crypto_hash_init(desc))
		goto clear_hash;
	if (tcp_v6_md5_hash_pseudoheader(hp, daddr, saddr, th->doff << 2))
		goto clear_hash;
	if (tcp_md5_hash_header(hp, th))
		goto clear_hash;
	if (tcp_md5_hash_key(hp, key))
		goto clear_hash;
	if (crypto_hash_final(desc, md5_hash))
		goto clear_hash;

	tcp_put_md5sig_pool();
	return 0;

clear_hash:
	tcp_put_md5sig_pool();
clear_hash_noput:
	memset(md5_hash, 0, 16);
	return 1;
}

static int tcp_v6_md5_hash_skb(char *md5_hash, struct tcp_md5sig_key *key,
			       struct sock *sk, struct request_sock *req,
			       struct sk_buff *skb)
{
	const struct in6_addr *saddr, *daddr;
	struct tcp_md5sig_pool *hp;
	struct hash_desc *desc;
	struct tcphdr *th = tcp_hdr(skb);

	if (sk) {
		saddr = &inet6_sk(sk)->saddr;
		daddr = &inet6_sk(sk)->daddr;
	} else if (req) {
		saddr = &inet6_rsk(req)->loc_addr;
		daddr = &inet6_rsk(req)->rmt_addr;
	} else {
		const struct ipv6hdr *ip6h = ipv6_hdr(skb);
		saddr = &ip6h->saddr;
		daddr = &ip6h->daddr;
	}

	hp = tcp_get_md5sig_pool();
	if (!hp)
		goto clear_hash_noput;
	desc = &hp->md5_desc;

	if (crypto_hash_init(desc))
		goto clear_hash;

	if (tcp_v6_md5_hash_pseudoheader(hp, daddr, saddr, skb->len))
		goto clear_hash;
	if (tcp_md5_hash_header(hp, th))
		goto clear_hash;
	if (tcp_md5_hash_skb_data(hp, skb, th->doff << 2))
		goto clear_hash;
	if (tcp_md5_hash_key(hp, key))
		goto clear_hash;
	if (crypto_hash_final(desc, md5_hash))
		goto clear_hash;

	tcp_put_md5sig_pool();
	return 0;

clear_hash:
	tcp_put_md5sig_pool();
clear_hash_noput:
	memset(md5_hash, 0, 16);
	return 1;
}

static int tcp_v6_inbound_md5_hash (struct sock *sk, struct sk_buff *skb)
{
	__u8 *hash_location = NULL;
	struct tcp_md5sig_key *hash_expected;
	const struct ipv6hdr *ip6h = ipv6_hdr(skb);
	struct tcphdr *th = tcp_hdr(skb);
	int genhash;
	u8 newhash[16];

	hash_expected = tcp_v6_md5_do_lookup(sk, &ip6h->saddr);
	hash_location = tcp_parse_md5sig_option(th);

	/* We've parsed the options - do we have a hash? */
	if (!hash_expected && !hash_location)
		return 0;

	if (hash_expected && !hash_location) {
		NET_INC_STATS_BH(sock_net(sk), LINUX_MIB_TCPMD5NOTFOUND);
		return 1;
	}

	if (!hash_expected && hash_location) {
		NET_INC_STATS_BH(sock_net(sk), LINUX_MIB_TCPMD5UNEXPECTED);
		return 1;
	}

	/* check the signature */
	genhash = tcp_v6_md5_hash_skb(newhash,
				      hash_expected,
				      NULL, NULL, skb);

	if (genhash || memcmp(hash_location, newhash, 16) != 0) {
		if (net_ratelimit()) {
			printk(KERN_INFO "MD5 Hash %s for [%pI6c]:%u->[%pI6c]:%u\n",
			       genhash ? "failed" : "mismatch",
			       &ip6h->saddr, ntohs(th->source),
			       &ip6h->daddr, ntohs(th->dest));
		}
		return 1;
	}
	return 0;
}
#endif

struct request_sock_ops tcp6_request_sock_ops __read_mostly = {
	.family		=	AF_INET6,
	.obj_size	=	sizeof(struct tcp6_request_sock),
	.rtx_syn_ack	=	tcp_v6_rtx_synack,
	.send_ack	=	tcp_v6_reqsk_send_ack,
	.destructor	=	tcp_v6_reqsk_destructor,
	.send_reset	=	tcp_v6_send_reset,
	.syn_ack_timeout = 	tcp_syn_ack_timeout,
};

#ifdef CONFIG_TCP_MD5SIG
static const struct tcp_request_sock_ops tcp_request_sock_ipv6_ops = {
	.md5_lookup	=	tcp_v6_reqsk_md5_lookup,
	.calc_md5_hash	=	tcp_v6_md5_hash_skb,
};
#endif

<<<<<<< HEAD
void __tcp_v6_send_check(struct sk_buff *skb,
				struct in6_addr *saddr, struct in6_addr *daddr)
=======
static void __tcp_v6_send_check(struct sk_buff *skb,
				const struct in6_addr *saddr, const struct in6_addr *daddr)
>>>>>>> 02f8c6ae
{
	struct tcphdr *th = tcp_hdr(skb);

	if (skb->ip_summed == CHECKSUM_PARTIAL) {
		th->check = ~tcp_v6_check(skb->len, saddr, daddr, 0);
		skb->csum_start = skb_transport_header(skb) - skb->head;
		skb->csum_offset = offsetof(struct tcphdr, check);
	} else {
		th->check = tcp_v6_check(skb->len, saddr, daddr,
					 csum_partial(th, th->doff << 2,
						      skb->csum));
	}
}

static void tcp_v6_send_check(struct sock *sk, struct sk_buff *skb)
{
	struct ipv6_pinfo *np = inet6_sk(sk);

	__tcp_v6_send_check(skb, &np->saddr, &np->daddr);
}

static int tcp_v6_gso_send_check(struct sk_buff *skb)
{
	const struct ipv6hdr *ipv6h;
	struct tcphdr *th;

	if (!pskb_may_pull(skb, sizeof(*th)))
		return -EINVAL;

	ipv6h = ipv6_hdr(skb);
	th = tcp_hdr(skb);

	th->check = 0;
	skb->ip_summed = CHECKSUM_PARTIAL;
	__tcp_v6_send_check(skb, &ipv6h->saddr, &ipv6h->daddr);
	return 0;
}

static struct sk_buff **tcp6_gro_receive(struct sk_buff **head,
					 struct sk_buff *skb)
{
	const struct ipv6hdr *iph = skb_gro_network_header(skb);

	switch (skb->ip_summed) {
	case CHECKSUM_COMPLETE:
		if (!tcp_v6_check(skb_gro_len(skb), &iph->saddr, &iph->daddr,
				  skb->csum)) {
			skb->ip_summed = CHECKSUM_UNNECESSARY;
			break;
		}

		/* fall through */
	case CHECKSUM_NONE:
		NAPI_GRO_CB(skb)->flush = 1;
		return NULL;
	}

	return tcp_gro_receive(head, skb);
}

static int tcp6_gro_complete(struct sk_buff *skb)
{
	const struct ipv6hdr *iph = ipv6_hdr(skb);
	struct tcphdr *th = tcp_hdr(skb);

	th->check = ~tcp_v6_check(skb->len - skb_transport_offset(skb),
				  &iph->saddr, &iph->daddr, 0);
	skb_shinfo(skb)->gso_type = SKB_GSO_TCPV6;

	return tcp_gro_complete(skb);
}

static void tcp_v6_send_response(struct sk_buff *skb, u32 seq, u32 ack, u32 win,
				 u32 ts, struct tcp_md5sig_key *key, int rst)
{
	struct tcphdr *th = tcp_hdr(skb), *t1;
	struct sk_buff *buff;
	struct flowi6 fl6;
	struct net *net = dev_net(skb_dst(skb)->dev);
	struct sock *ctl_sk = net->ipv6.tcp_sk;
	unsigned int tot_len = sizeof(struct tcphdr);
	struct dst_entry *dst;
	__be32 *topt;
#ifdef CONFIG_MPTCP
	struct sock *sk = skb->sk;
#endif

	if (ts)
		tot_len += TCPOLEN_TSTAMP_ALIGNED;
#ifdef CONFIG_TCP_MD5SIG
	if (key)
		tot_len += TCPOLEN_MD5SIG_ALIGNED;
#endif
#ifdef CONFIG_MPTCP
	if (rst && sk && tcp_sk(sk)->csum_error)
		tot_len += MPTCP_SUB_LEN_FAIL_ALIGN;
#endif
	buff = alloc_skb(MAX_HEADER + sizeof(struct ipv6hdr) + tot_len,
			 GFP_ATOMIC);
	if (buff == NULL)
		return;

	skb_reserve(buff, MAX_HEADER + sizeof(struct ipv6hdr) + tot_len);

	t1 = (struct tcphdr *) skb_push(buff, tot_len);
	skb_reset_transport_header(buff);

	/* Swap the send and the receive. */
	memset(t1, 0, sizeof(*t1));
	t1->dest = th->source;
	t1->source = th->dest;
	t1->doff = tot_len / 4;
	t1->seq = htonl(seq);
	t1->ack_seq = htonl(ack);
	t1->ack = !rst || !th->ack;
	t1->rst = rst;
	t1->window = htons(win);

	topt = (__be32 *)(t1 + 1);

	if (ts) {
		*topt++ = htonl((TCPOPT_NOP << 24) | (TCPOPT_NOP << 16) |
				(TCPOPT_TIMESTAMP << 8) | TCPOLEN_TIMESTAMP);
		*topt++ = htonl(tcp_time_stamp);
		*topt++ = htonl(ts);
	}

#ifdef CONFIG_TCP_MD5SIG
	if (key) {
		*topt++ = htonl((TCPOPT_NOP << 24) | (TCPOPT_NOP << 16) |
				(TCPOPT_MD5SIG << 8) | TCPOLEN_MD5SIG);
		tcp_v6_md5_hash_hdr((__u8 *)topt, key,
				    &ipv6_hdr(skb)->saddr,
				    &ipv6_hdr(skb)->daddr, t1);
		topt += 4;
	}
#endif
#ifdef CONFIG_MPTCP
	if (rst && sk && tcp_sk(sk)->csum_error) {
		__u8 *p8 = (__u8 *)topt;
		struct mp_fail *mpfail;

		*p8++ = TCPOPT_MPTCP;
		*p8++ = MPTCP_SUB_LEN_FAIL;
		mpfail = (struct mp_fail *)p8;
		mpfail->sub = MPTCP_SUB_FAIL;
		mpfail->data_seq = htonl(tcp_sk(sk)->mpcb->csum_cutoff_seq);
	}
#endif

	memset(&fl6, 0, sizeof(fl6));
	ipv6_addr_copy(&fl6.daddr, &ipv6_hdr(skb)->saddr);
	ipv6_addr_copy(&fl6.saddr, &ipv6_hdr(skb)->daddr);

	buff->ip_summed = CHECKSUM_PARTIAL;
	buff->csum = 0;

	__tcp_v6_send_check(buff, &fl6.saddr, &fl6.daddr);

	fl6.flowi6_proto = IPPROTO_TCP;
	fl6.flowi6_oif = inet6_iif(skb);
	fl6.fl6_dport = t1->dest;
	fl6.fl6_sport = t1->source;
	security_skb_classify_flow(skb, flowi6_to_flowi(&fl6));

	/* Pass a socket to ip6_dst_lookup either it is for RST
	 * Underlying function will use this to retrieve the network
	 * namespace
	 */
	dst = ip6_dst_lookup_flow(ctl_sk, &fl6, NULL, false);
	if (!IS_ERR(dst)) {
		skb_dst_set(buff, dst);
		ip6_xmit(ctl_sk, buff, &fl6, NULL);
		TCP_INC_STATS_BH(net, TCP_MIB_OUTSEGS);
		if (rst)
			TCP_INC_STATS_BH(net, TCP_MIB_OUTRSTS);
		return;
	}

	kfree_skb(buff);

#ifdef CONFIG_MPTCP
	if (rst && sk && tcp_sk(sk)->teardown)
		tcp_done(sk);
#endif
}

void tcp_v6_send_reset(struct sock *sk, struct sk_buff *skb)
{
	struct tcphdr *th = tcp_hdr(skb);
	u32 seq = 0, ack_seq = 0;
	struct tcp_md5sig_key *key = NULL;

	if (th->rst)
		return;

	if (!ipv6_unicast_destination(skb))
		return;

#ifdef CONFIG_TCP_MD5SIG
	if (sk)
		key = tcp_v6_md5_do_lookup(sk, &ipv6_hdr(skb)->daddr);
#endif

	if (th->ack)
		seq = ntohl(th->ack_seq);
	else
		ack_seq = ntohl(th->seq) + th->syn + th->fin + skb->len -
			  (th->doff << 2);

	tcp_v6_send_response(skb, seq, ack_seq, 0, 0, key, 1);
}

static void tcp_v6_send_ack(struct sk_buff *skb, u32 seq, u32 ack, u32 win, u32 ts,
			    struct tcp_md5sig_key *key)
{
	tcp_v6_send_response(skb, seq, ack, win, ts, key, 0);
}

static void tcp_v6_timewait_ack(struct sock *sk, struct sk_buff *skb)
{
	struct inet_timewait_sock *tw = inet_twsk(sk);
	struct tcp_timewait_sock *tcptw = tcp_twsk(sk);

	tcp_v6_send_ack(skb, tcptw->tw_snd_nxt, tcptw->tw_rcv_nxt,
			tcptw->tw_rcv_wnd >> tw->tw_rcv_wscale,
			tcptw->tw_ts_recent, tcp_twsk_md5_key(tcptw));

	inet_twsk_put(tw);
}

static void tcp_v6_reqsk_send_ack(struct sock *sk, struct sk_buff *skb,
				  struct request_sock *req)
{
	tcp_v6_send_ack(skb, tcp_rsk(req)->snt_isn + 1, tcp_rsk(req)->rcv_isn + 1, req->rcv_wnd, req->ts_recent,
			tcp_v6_md5_do_lookup(sk, &ipv6_hdr(skb)->daddr));
}


static struct sock *tcp_v6_hnd_req(struct sock *sk,struct sk_buff *skb)
{
	struct request_sock *req, **prev;
	const struct tcphdr *th = tcp_hdr(skb);
	struct sock *nsk;

	/* Find possible connection requests. */
	req = inet6_csk_search_req(sk, &prev, th->source,
				   &ipv6_hdr(skb)->saddr,
				   &ipv6_hdr(skb)->daddr, inet6_iif(skb));
	if (req)
		return tcp_check_req(sk, skb, req, prev);

	nsk = __inet6_lookup_established(sock_net(sk), &tcp_hashinfo,
			&ipv6_hdr(skb)->saddr, th->source,
			&ipv6_hdr(skb)->daddr, ntohs(th->dest), inet6_iif(skb));

	if (nsk) {
		if (nsk->sk_state != TCP_TIME_WAIT) {
			bh_lock_sock(nsk);
			return nsk;
		}
		inet_twsk_put(inet_twsk(nsk));
		return NULL;
	}

#ifdef CONFIG_SYN_COOKIES
	if (!th->syn)
		sk = cookie_v6_check(sk, skb);
#endif
	return sk;
}

/* FIXME: this is substantially similar to the ipv4 code.
 * Can some kind of merge be done? -- erics
 */
static int tcp_v6_conn_request(struct sock *sk, struct sk_buff *skb)
{
	struct tcp_extend_values tmp_ext;
	struct tcp_options_received tmp_opt;
	struct multipath_options mopt;
	u8 *hash_location;
	struct request_sock *req;
	struct inet6_request_sock *treq;
	struct ipv6_pinfo *np = inet6_sk(sk);
	struct tcp_sock *tp = tcp_sk(sk);
	__u32 isn = TCP_SKB_CB(skb)->when;
	struct dst_entry *dst = NULL;
#ifdef CONFIG_SYN_COOKIES
	int want_cookie = 0;
#else
#define want_cookie 0
#endif

	if (skb->protocol == htons(ETH_P_IP))
		return tcp_v4_conn_request(sk, skb);

	if (!ipv6_unicast_destination(skb))
		goto drop;

	if (inet_csk_reqsk_queue_is_full(sk) && !isn) {
		if (net_ratelimit())
			syn_flood_warning(skb);
#ifdef CONFIG_SYN_COOKIES
		if (sysctl_tcp_syncookies)
			want_cookie = 1;
		else
#endif
		goto drop;
	}

	if (sk_acceptq_is_full(sk) && inet_csk_reqsk_queue_young(sk) > 1)
		goto drop;

	req = inet6_reqsk_alloc(&tcp6_request_sock_ops);
	if (req == NULL)
		goto drop;

#ifdef CONFIG_TCP_MD5SIG
	tcp_rsk(req)->af_specific = &tcp_request_sock_ipv6_ops;
#endif

	tcp_clear_options(&tmp_opt);
	tmp_opt.mss_clamp = IPV6_MIN_MTU - sizeof(struct tcphdr) - sizeof(struct ipv6hdr);
	tmp_opt.user_mss = tp->rx_opt.user_mss;
	mopt.dss_csum = 0;
	mptcp_init_mp_opt(&mopt);
	tcp_parse_options(skb, &tmp_opt, &hash_location, &mopt, 0);

	if (tmp_opt.cookie_plus > 0 &&
	    tmp_opt.saw_tstamp &&
	    !tp->rx_opt.cookie_out_never &&
	    (sysctl_tcp_cookie_size > 0 ||
	     (tp->cookie_values != NULL &&
	      tp->cookie_values->cookie_desired > 0))) {
		u8 *c;
		u32 *d;
		u32 *mess = &tmp_ext.cookie_bakery[COOKIE_DIGEST_WORDS];
		int l = tmp_opt.cookie_plus - TCPOLEN_COOKIE_BASE;

		if (tcp_cookie_generator(&tmp_ext.cookie_bakery[0]) != 0)
			goto drop_and_free;

		/* Secret recipe starts with IP addresses */
		d = (__force u32 *)&ipv6_hdr(skb)->daddr.s6_addr32[0];
		*mess++ ^= *d++;
		*mess++ ^= *d++;
		*mess++ ^= *d++;
		*mess++ ^= *d++;
		d = (__force u32 *)&ipv6_hdr(skb)->saddr.s6_addr32[0];
		*mess++ ^= *d++;
		*mess++ ^= *d++;
		*mess++ ^= *d++;
		*mess++ ^= *d++;

		/* plus variable length Initiator Cookie */
		c = (u8 *)mess;
		while (l-- > 0)
			*c++ ^= *hash_location++;

#ifdef CONFIG_SYN_COOKIES
		want_cookie = 0;	/* not our kind of cookie */
#endif
		tmp_ext.cookie_out_never = 0; /* false */
		tmp_ext.cookie_plus = tmp_opt.cookie_plus;
	} else if (!tp->rx_opt.cookie_in_always) {
		/* redundant indications, but ensure initialization. */
		tmp_ext.cookie_out_never = 1; /* true */
		tmp_ext.cookie_plus = 0;
	} else {
		goto drop_and_free;
	}
	tmp_ext.cookie_in_always = tp->rx_opt.cookie_in_always;

	if (want_cookie && !tmp_opt.saw_tstamp)
		tcp_clear_options(&tmp_opt);

	tmp_opt.tstamp_ok = tmp_opt.saw_tstamp;

#ifdef CONFIG_MPTCP
	/* Even if the peer requested mptcp, if the application disabled it,
	 * we should not do it.
	 */
	req->saw_mpc = tmp_opt.saw_mpc && tp->mptcp_enabled;

	/* Must be set to NULL before calling openreq init.
	 * tcp_openreq_init() uses this to know whether the request
	 * is a join request or a conn request.
	 */
	req->mpcb = NULL;
	req->dss_csum = mopt.dss_csum;
#endif
	tcp_openreq_init(req, &tmp_opt, &mopt, skb);

	treq = inet6_rsk(req);
	ipv6_addr_copy(&treq->rmt_addr, &ipv6_hdr(skb)->saddr);
	ipv6_addr_copy(&treq->loc_addr, &ipv6_hdr(skb)->daddr);
	if (!want_cookie || tmp_opt.tstamp_ok)
		TCP_ECN_create_request(req, tcp_hdr(skb));

	if (!isn) {
		struct inet_peer *peer = NULL;

		if (ipv6_opt_accepted(sk, skb) ||
		    np->rxopt.bits.rxinfo || np->rxopt.bits.rxoinfo ||
		    np->rxopt.bits.rxhlim || np->rxopt.bits.rxohlim) {
			atomic_inc(&skb->users);
			treq->pktopts = skb;
		}
		treq->iif = sk->sk_bound_dev_if;

		/* So that link locals have meaning */
		if (!sk->sk_bound_dev_if &&
		    ipv6_addr_type(&treq->rmt_addr) & IPV6_ADDR_LINKLOCAL)
			treq->iif = inet6_iif(skb);

		if (want_cookie) {
			isn = cookie_v6_init_sequence(sk, skb, &req->mss);
			req->cookie_ts = tmp_opt.tstamp_ok;
			goto have_isn;
		}

		/* VJ's idea. We save last timestamp seen
		 * from the destination in peer table, when entering
		 * state TIME-WAIT, and check against it before
		 * accepting new connection request.
		 *
		 * If "isn" is not zero, this request hit alive
		 * timewait bucket, so that all the necessary checks
		 * are made in the function processing timewait state.
		 */
		if (tmp_opt.saw_tstamp &&
		    tcp_death_row.sysctl_tw_recycle &&
		    (dst = inet6_csk_route_req(sk, req)) != NULL &&
		    (peer = rt6_get_peer((struct rt6_info *)dst)) != NULL &&
		    ipv6_addr_equal((struct in6_addr *)peer->daddr.addr.a6,
				    &treq->rmt_addr)) {
			inet_peer_refcheck(peer);
			if ((u32)get_seconds() - peer->tcp_ts_stamp < TCP_PAWS_MSL &&
			    (s32)(peer->tcp_ts - req->ts_recent) >
							TCP_PAWS_WINDOW) {
				NET_INC_STATS_BH(sock_net(sk), LINUX_MIB_PAWSPASSIVEREJECTED);
				goto drop_and_release;
			}
		}
		/* Kill the following clause, if you dislike this way. */
		else if (!sysctl_tcp_syncookies &&
			 (sysctl_max_syn_backlog - inet_csk_reqsk_queue_len(sk) <
			  (sysctl_max_syn_backlog >> 2)) &&
			 (!peer || !peer->tcp_ts_stamp) &&
			 (!dst || !dst_metric(dst, RTAX_RTT))) {
			/* Without syncookies last quarter of
			 * backlog is filled with destinations,
			 * proven to be alive.
			 * It means that we continue to communicate
			 * to destinations, already remembered
			 * to the moment of synflood.
			 */
			LIMIT_NETDEBUG(KERN_DEBUG "TCP: drop open request from %pI6/%u\n",
				       &treq->rmt_addr, ntohs(tcp_hdr(skb)->source));
			goto drop_and_release;
		}

		isn = tcp_v6_init_sequence(skb);
	}
have_isn:
	tcp_rsk(req)->snt_isn = isn;

	security_inet_conn_request(sk, skb, req);

	if (tcp_v6_send_synack(sk, req,
			       (struct request_values *)&tmp_ext) ||
	    want_cookie)
		goto drop_and_free;

	inet6_csk_reqsk_queue_hash_add(sk, req, TCP_TIMEOUT_INIT);
	return 0;

drop_and_release:
	dst_release(dst);
drop_and_free:
	reqsk_free(req);
drop:
	return 0; /* don't send reset */
}

int tcp_v6_is_v4_mapped(struct sock *sk)
{
	return inet_csk(sk)->icsk_af_ops == &ipv6_mapped;
}

struct sock *tcp_v6_syn_recv_sock(struct sock *sk, struct sk_buff *skb,
					  struct request_sock *req,
					  struct dst_entry *dst)
{
	struct inet6_request_sock *treq;
	struct ipv6_pinfo *newnp, *np = inet6_sk(sk);
	struct tcp6_sock *newtcp6sk;
	struct inet_sock *newinet;
	struct tcp_sock *newtp;
	struct sock *newsk;
	struct ipv6_txoptions *opt;
#ifdef CONFIG_TCP_MD5SIG
	struct tcp_md5sig_key *key;
#endif

	if (skb->protocol == htons(ETH_P_IP)) {
		/*
		 *	v6 mapped
		 */

		newsk = tcp_v4_syn_recv_sock(sk, skb, req, dst);

		if (newsk == NULL)
			return NULL;

		newtcp6sk = (struct tcp6_sock *)newsk;
		inet_sk(newsk)->pinet6 = &newtcp6sk->inet6;

		newinet = inet_sk(newsk);
		newnp = inet6_sk(newsk);
		newtp = tcp_sk(newsk);

		memcpy(newnp, np, sizeof(struct ipv6_pinfo));

		ipv6_addr_set_v4mapped(newinet->inet_daddr, &newnp->daddr);

		ipv6_addr_set_v4mapped(newinet->inet_saddr, &newnp->saddr);

		ipv6_addr_copy(&newnp->rcv_saddr, &newnp->saddr);

		inet_csk(newsk)->icsk_af_ops = &ipv6_mapped;
		newsk->sk_backlog_rcv = tcp_v4_do_rcv;
#ifdef CONFIG_TCP_MD5SIG
		newtp->af_specific = &tcp_sock_ipv6_mapped_specific;
#endif

		newnp->pktoptions  = NULL;
		newnp->opt	   = NULL;
		newnp->mcast_oif   = inet6_iif(skb);
		newnp->mcast_hops  = ipv6_hdr(skb)->hop_limit;

		/*
		 * No need to charge this sock to the relevant IPv6 refcnt debug socks count
		 * here, tcp_create_openreq_child now does this for us, see the comment in
		 * that function for the gory details. -acme
		 */

		/* It is tricky place. Until this moment IPv4 tcp
		   worked with IPv6 icsk.icsk_af_ops.
		   Sync it now.
		 */
		tcp_sync_mss(newsk, inet_csk(newsk)->icsk_pmtu_cookie);

		return newsk;
	}

	treq = inet6_rsk(req);
	opt = np->opt;

	if (sk_acceptq_is_full(sk))
		goto out_overflow;

	if (!dst) {
		dst = inet6_csk_route_req(sk, req);
		if (!dst)
			goto out;
	}

	newsk = tcp_create_openreq_child(sk, req, skb);
	if (newsk == NULL)
		goto out_nonewsk;

	/*
	 * No need to charge this sock to the relevant IPv6 refcnt debug socks
	 * count here, tcp_create_openreq_child now does this for us, see the
	 * comment in that function for the gory details. -acme
	 */

	newsk->sk_gso_type = SKB_GSO_TCPV6;
	__ip6_dst_store(newsk, dst, NULL, NULL);

	newtcp6sk = (struct tcp6_sock *)newsk;
	inet_sk(newsk)->pinet6 = &newtcp6sk->inet6;

	newtp = tcp_sk(newsk);
	newinet = inet_sk(newsk);
	newnp = inet6_sk(newsk);

	memcpy(newnp, np, sizeof(struct ipv6_pinfo));

	ipv6_addr_copy(&newnp->daddr, &treq->rmt_addr);
	ipv6_addr_copy(&newnp->saddr, &treq->loc_addr);
	ipv6_addr_copy(&newnp->rcv_saddr, &treq->loc_addr);
	newsk->sk_bound_dev_if = treq->iif;

	/* Now IPv6 options...

	   First: no IPv4 options.
	 */
	newinet->inet_opt = NULL;
	newnp->ipv6_fl_list = NULL;

	/* Clone RX bits */
	newnp->rxopt.all = np->rxopt.all;

	/* Clone pktoptions received with SYN */
	newnp->pktoptions = NULL;
	if (treq->pktopts != NULL) {
		newnp->pktoptions = skb_clone(treq->pktopts, GFP_ATOMIC);
		kfree_skb(treq->pktopts);
		treq->pktopts = NULL;
		if (newnp->pktoptions)
			skb_set_owner_r(newnp->pktoptions, newsk);
	}
	newnp->opt	  = NULL;
	newnp->mcast_oif  = inet6_iif(skb);
	newnp->mcast_hops = ipv6_hdr(skb)->hop_limit;

	/* Clone native IPv6 options from listening socket (if any)

	   Yes, keeping reference count would be much more clever,
	   but we make one more one thing there: reattach optmem
	   to newsk.
	 */
	if (opt) {
		newnp->opt = ipv6_dup_options(newsk, opt);
		if (opt != np->opt)
			sock_kfree_s(sk, opt, opt->tot_len);
	}

	inet_csk(newsk)->icsk_ext_hdr_len = 0;
	if (newnp->opt)
		inet_csk(newsk)->icsk_ext_hdr_len = (newnp->opt->opt_nflen +
						     newnp->opt->opt_flen);

	tcp_mtup_init(newsk);
	tcp_sync_mss(newsk, dst_mtu(dst));
	newtp->advmss = dst_metric_advmss(dst);
	tcp_initialize_rcv_mss(newsk);

	newinet->inet_daddr = newinet->inet_saddr = LOOPBACK4_IPV6;
	newinet->inet_rcv_saddr = LOOPBACK4_IPV6;

#ifdef CONFIG_TCP_MD5SIG
	/* Copy over the MD5 key from the original socket */
	if ((key = tcp_v6_md5_do_lookup(sk, &newnp->daddr)) != NULL) {
		/* We're using one, so create a matching key
		 * on the newsk structure. If we fail to get
		 * memory, then we end up not copying the key
		 * across. Shucks.
		 */
		char *newkey = kmemdup(key->key, key->keylen, GFP_ATOMIC);
		if (newkey != NULL)
			tcp_v6_md5_do_add(newsk, &newnp->daddr,
					  newkey, key->keylen);
	}
#endif

	if (__inet_inherit_port(sk, newsk) < 0) {
		sock_put(newsk);
		goto out;
	}
	__inet6_hash(newsk, NULL);

	return newsk;

out_overflow:
	NET_INC_STATS_BH(sock_net(sk), LINUX_MIB_LISTENOVERFLOWS);
out_nonewsk:
	if (opt && opt != np->opt)
		sock_kfree_s(sk, opt, opt->tot_len);
	dst_release(dst);
out:
	NET_INC_STATS_BH(sock_net(sk), LINUX_MIB_LISTENDROPS);
	return NULL;
}

static __sum16 tcp_v6_checksum_init(struct sk_buff *skb)
{
	if (skb->ip_summed == CHECKSUM_COMPLETE) {
		if (!tcp_v6_check(skb->len, &ipv6_hdr(skb)->saddr,
				  &ipv6_hdr(skb)->daddr, skb->csum)) {
			skb->ip_summed = CHECKSUM_UNNECESSARY;
			return 0;
		}
	}

	skb->csum = ~csum_unfold(tcp_v6_check(skb->len,
					      &ipv6_hdr(skb)->saddr,
					      &ipv6_hdr(skb)->daddr, 0));

	if (skb->len <= 76) {
		return __skb_checksum_complete(skb);
	}
	return 0;
}

/* The socket must have it's spinlock held when we get
 * here.
 *
 * We have a potential double-lock case here, so even when
 * doing backlog processing we use the BH locking scheme.
 * This is because we cannot sleep with the original spinlock
 * held.
 */
int tcp_v6_do_rcv(struct sock *sk, struct sk_buff *skb)
{
	struct ipv6_pinfo *np = inet6_sk(sk);
	struct tcp_sock *tp;
	struct sk_buff *opt_skb = NULL;

	/* Imagine: socket is IPv6. IPv4 packet arrives,
	   goes to IPv4 receive handler and backlogged.
	   From backlog it always goes here. Kerboom...
	   Fortunately, tcp_rcv_established and rcv_established
	   handle them correctly, but it is not case with
	   tcp_v6_hnd_req and tcp_v6_send_reset().   --ANK
	 */

	if (skb->protocol == htons(ETH_P_IP))
		return tcp_v4_do_rcv(sk, skb);

#ifdef CONFIG_TCP_MD5SIG
	if (tcp_v6_inbound_md5_hash (sk, skb))
		goto discard;
#endif

	if (is_meta_sk(sk))
		return mptcp_v6_do_rcv(sk, skb);

	if (sk_filter(sk, skb))
		goto discard;

	/*
	 *	socket locking is here for SMP purposes as backlog rcv
	 *	is currently called with bh processing disabled.
	 */

	/* Do Stevens' IPV6_PKTOPTIONS.

	   Yes, guys, it is the only place in our code, where we
	   may make it not affecting IPv4.
	   The rest of code is protocol independent,
	   and I do not like idea to uglify IPv4.

	   Actually, all the idea behind IPV6_PKTOPTIONS
	   looks not very well thought. For now we latch
	   options, received in the last packet, enqueued
	   by tcp. Feel free to propose better solution.
					       --ANK (980728)
	 */
	if (np->rxopt.all)
		opt_skb = skb_clone(skb, GFP_ATOMIC);

	if (sk->sk_state == TCP_ESTABLISHED) { /* Fast path */
		sock_rps_save_rxhash(sk, skb->rxhash);
		if (tcp_rcv_established(sk, skb, tcp_hdr(skb), skb->len))
			goto reset;
		if (opt_skb)
			goto ipv6_pktoptions;
		return 0;
	}

	if (skb->len < tcp_hdrlen(skb) || tcp_checksum_complete(skb))
		goto csum_err;

	if (sk->sk_state == TCP_LISTEN) {
		struct sock *nsk = tcp_v6_hnd_req(sk, skb);
		if (!nsk)
			goto discard;

		/*
		 * Queue it on the new socket if the new socket is active,
		 * otherwise we just shortcircuit this and continue with
		 * the new socket..
		 */
		if(nsk != sk) {
			sock_rps_save_rxhash(nsk, skb->rxhash);
			if (tcp_child_process(sk, nsk, skb))
				goto reset;
			if (opt_skb)
				__kfree_skb(opt_skb);
			return 0;
		}
	} else
		sock_rps_save_rxhash(sk, skb->rxhash);

	if (tcp_rcv_state_process(sk, skb, tcp_hdr(skb), skb->len))
		goto reset;
	if (opt_skb)
		goto ipv6_pktoptions;
	return 0;

reset:
	tcp_v6_send_reset(sk, skb);
discard:
	if (opt_skb)
		__kfree_skb(opt_skb);
	kfree_skb(skb);
	return 0;
csum_err:
	TCP_INC_STATS_BH(sock_net(sk), TCP_MIB_INERRS);
	goto discard;


ipv6_pktoptions:
	/* Do you ask, what is it?

	   1. skb was enqueued by tcp.
	   2. skb is added to tail of read queue, rather than out of order.
	   3. socket is not in passive state.
	   4. Finally, it really contains options, which user wants to receive.
	 */
	tp = tcp_sk(sk);
	if (TCP_SKB_CB(opt_skb)->end_seq == tp->rcv_nxt &&
	    !((1 << sk->sk_state) & (TCPF_CLOSE | TCPF_LISTEN))) {
		if (np->rxopt.bits.rxinfo || np->rxopt.bits.rxoinfo)
			np->mcast_oif = inet6_iif(opt_skb);
		if (np->rxopt.bits.rxhlim || np->rxopt.bits.rxohlim)
			np->mcast_hops = ipv6_hdr(opt_skb)->hop_limit;
		if (ipv6_opt_accepted(sk, opt_skb)) {
			skb_set_owner_r(opt_skb, sk);
			opt_skb = xchg(&np->pktoptions, opt_skb);
		} else {
			__kfree_skb(opt_skb);
			opt_skb = xchg(&np->pktoptions, NULL);
		}
	}

	kfree_skb(opt_skb);
	return 0;
}

static int tcp_v6_rcv(struct sk_buff *skb)
{
	struct tcphdr *th;
<<<<<<< HEAD
	struct ipv6hdr *hdr;
	struct sock *sk, *meta_sk = NULL;
=======
	const struct ipv6hdr *hdr;
	struct sock *sk;
>>>>>>> 02f8c6ae
	int ret;
	struct net *net = dev_net(skb->dev);
	struct multipath_pcb *mpcb = NULL;

	if (skb->pkt_type != PACKET_HOST)
		goto discard_it;

	/*
	 *	Count it even if it's bad.
	 */
	TCP_INC_STATS_BH(net, TCP_MIB_INSEGS);

	if (!pskb_may_pull(skb, sizeof(struct tcphdr)))
		goto discard_it;

	th = tcp_hdr(skb);

	if (th->doff < sizeof(struct tcphdr)/4)
		goto bad_packet;
	if (!pskb_may_pull(skb, th->doff*4))
		goto discard_it;

	if (!skb_csum_unnecessary(skb) && tcp_v6_checksum_init(skb))
		goto bad_packet;

	th = tcp_hdr(skb);
	hdr = ipv6_hdr(skb);
	TCP_SKB_CB(skb)->seq = ntohl(th->seq);
	TCP_SKB_CB(skb)->end_seq = (TCP_SKB_CB(skb)->seq + th->syn + th->fin +
				    skb->len - th->doff*4);
	TCP_SKB_CB(skb)->ack_seq = ntohl(th->ack_seq);
#ifdef CONFIG_MPTCP
	/*Init to zero, will be set upon option parsing.*/
	TCP_SKB_CB(skb)->data_seq = 0;
	TCP_SKB_CB(skb)->end_data_seq = 0;
	TCP_SKB_CB(skb)->mptcp_flags = 0;
	TCP_SKB_CB(skb)->dss_off = 0;
#endif
	TCP_SKB_CB(skb)->when = 0;
	TCP_SKB_CB(skb)->flags = ipv6_get_dsfield(hdr);
	TCP_SKB_CB(skb)->sacked = 0;

#ifdef CONFIG_MPTCP
	/* We must absolutely check for subflow related segments
	 * before the normal sock lookup, because otherwise subflow
	 * segments could be understood as associated to some listening
	 * socket.
	 */

	/* Is this a new syn+join ? */
	if (th->syn && !th->ack) {
		int ret;

		ret = mptcp_lookup_join(skb);
		if (ret) {
			if (ret < 0) {
				tcp_v6_send_reset(NULL, skb);
				goto discard_it;
			} else {
				return 0;
			}
		}
	}
#endif /* CONFIG_MPTCP */

	sk = __inet6_lookup_skb(&tcp_hashinfo, skb, th->source, th->dest);

#ifdef CONFIG_MPTCP
	/* Is there a pending request sock for this segment ? */
	if ((!sk || sk->sk_state == TCP_LISTEN) && mptcp_syn_recv_sock(skb)) {
		if (sk)
			sock_put(sk);
		return 0;
	}
#endif

	if (!sk)
		goto no_tcp_socket;

process:
	if (sk->sk_state == TCP_TIME_WAIT)
		goto do_time_wait;

	if (hdr->hop_limit < inet6_sk(sk)->min_hopcount) {
		NET_INC_STATS_BH(net, LINUX_MIB_TCPMINTTLDROP);
		goto discard_and_relse;
	}

	if (!xfrm6_policy_check(sk, XFRM_POLICY_IN, skb))
		goto discard_and_relse;

	if (sk_filter(sk, skb))
		goto discard_and_relse;

	skb->dev = NULL;

	if (tcp_sk(sk)->mpc) {
		mpcb = tcp_sk(sk)->mpcb;
		meta_sk = (struct sock *) (tcp_sk(sk)->mpcb);
	}

	if (meta_sk)
		bh_lock_sock_nested(mpcb->master_sk);
	else
		bh_lock_sock_nested(sk);
	ret = 0;

	if (meta_sk) {
		if (!sock_owned_by_user(mpcb->master_sk)) {
			if (!tcp_prequeue(sk, skb))
				ret = tcp_v6_do_rcv(sk, skb);
		} else if (unlikely(sk_add_backlog(sk, skb))) {
			bh_unlock_sock(mpcb->master_sk);
			NET_INC_STATS_BH(net, LINUX_MIB_TCPBACKLOGDROP);
			goto discard_and_relse;
		}
	} else if (!sock_owned_by_user(sk)) {
#ifdef CONFIG_NET_DMA
		struct tcp_sock *tp = tcp_sk(sk);
		if (!tp->ucopy.dma_chan && tp->ucopy.pinned_list)
			tp->ucopy.dma_chan = dma_find_channel(DMA_MEMCPY);
		if (tp->ucopy.dma_chan)
			ret = tcp_v6_do_rcv(sk, skb);
		else
#endif
		{
			if (!tcp_prequeue(sk, skb))
				ret = tcp_v6_do_rcv(sk, skb);
		}
	} else if (unlikely(sk_add_backlog(sk, skb))) {
		bh_unlock_sock(sk);
		NET_INC_STATS_BH(net, LINUX_MIB_TCPBACKLOGDROP);
		goto discard_and_relse;
	}

	if (meta_sk)
		bh_unlock_sock(mpcb->master_sk);
	else
		bh_unlock_sock(sk);

	sock_put(sk);
	return ret ? -1 : 0;

no_tcp_socket:
	if (!xfrm6_policy_check(NULL, XFRM_POLICY_IN, skb))
		goto discard_it;

	if (skb->len < (th->doff<<2) || tcp_checksum_complete(skb)) {
bad_packet:
		TCP_INC_STATS_BH(net, TCP_MIB_INERRS);
	} else {
		tcp_v6_send_reset(NULL, skb);
	}

discard_it:

	/*
	 *	Discard frame
	 */

	kfree_skb(skb);
	return 0;

discard_and_relse:
	sock_put(sk);
	goto discard_it;

do_time_wait:
	if (!xfrm6_policy_check(NULL, XFRM_POLICY_IN, skb)) {
		inet_twsk_put(inet_twsk(sk));
		goto discard_it;
	}

	if (skb->len < (th->doff<<2) || tcp_checksum_complete(skb)) {
		TCP_INC_STATS_BH(net, TCP_MIB_INERRS);
		inet_twsk_put(inet_twsk(sk));
		goto discard_it;
	}

	switch (tcp_timewait_state_process(inet_twsk(sk), skb, th)) {
	case TCP_TW_SYN:
	{
		struct sock *sk2;

		sk2 = inet6_lookup_listener(dev_net(skb->dev), &tcp_hashinfo,
					    &ipv6_hdr(skb)->daddr,
					    ntohs(th->dest), inet6_iif(skb));
		if (sk2 != NULL) {
			struct inet_timewait_sock *tw = inet_twsk(sk);
			inet_twsk_deschedule(tw, &tcp_death_row);
			inet_twsk_put(tw);
			sk = sk2;
			goto process;
		}
		/* Fall through to ACK */
	}
	case TCP_TW_ACK:
		tcp_v6_timewait_ack(sk, skb);
		break;
	case TCP_TW_RST:
		goto no_tcp_socket;
	case TCP_TW_SUCCESS:;
	}
	goto discard_it;
}

static struct inet_peer *tcp_v6_get_peer(struct sock *sk, bool *release_it)
{
	struct rt6_info *rt = (struct rt6_info *) __sk_dst_get(sk);
	struct ipv6_pinfo *np = inet6_sk(sk);
	struct inet_peer *peer;

	if (!rt ||
	    !ipv6_addr_equal(&np->daddr, &rt->rt6i_dst.addr)) {
		peer = inet_getpeer_v6(&np->daddr, 1);
		*release_it = true;
	} else {
		if (!rt->rt6i_peer)
			rt6_bind_peer(rt, 1);
		peer = rt->rt6i_peer;
		*release_it = false;
	}

	return peer;
}

static void *tcp_v6_tw_get_peer(struct sock *sk)
{
	struct inet6_timewait_sock *tw6 = inet6_twsk(sk);
	struct inet_timewait_sock *tw = inet_twsk(sk);

	if (tw->tw_family == AF_INET)
		return tcp_v4_tw_get_peer(sk);

	return inet_getpeer_v6(&tw6->tw_v6_daddr, 1);
}

struct timewait_sock_ops tcp6_timewait_sock_ops = {
	.twsk_obj_size	= sizeof(struct tcp6_timewait_sock),
	.twsk_unique	= tcp_twsk_unique,
	.twsk_destructor= tcp_twsk_destructor,
	.twsk_getpeer	= tcp_v6_tw_get_peer,
};

const struct inet_connection_sock_af_ops ipv6_specific = {
	.queue_xmit	   = inet6_csk_xmit,
	.send_check	   = tcp_v6_send_check,
	.rebuild_header	   = inet6_sk_rebuild_header,
	.conn_request	   = tcp_v6_conn_request,
	.syn_recv_sock	   = tcp_v6_syn_recv_sock,
	.get_peer	   = tcp_v6_get_peer,
	.net_header_len	   = sizeof(struct ipv6hdr),
	.setsockopt	   = ipv6_setsockopt,
	.getsockopt	   = ipv6_getsockopt,
	.addr2sockaddr	   = inet6_csk_addr2sockaddr,
	.sockaddr_len	   = sizeof(struct sockaddr_in6),
	.bind_conflict	   = inet6_csk_bind_conflict,
#ifdef CONFIG_COMPAT
	.compat_setsockopt = compat_ipv6_setsockopt,
	.compat_getsockopt = compat_ipv6_getsockopt,
#endif
};

#ifdef CONFIG_TCP_MD5SIG
static const struct tcp_sock_af_ops tcp_sock_ipv6_specific = {
	.md5_lookup	=	tcp_v6_md5_lookup,
	.calc_md5_hash	=	tcp_v6_md5_hash_skb,
	.md5_add	=	tcp_v6_md5_add_func,
	.md5_parse	=	tcp_v6_parse_md5_keys,
};
#endif

/*
 *	TCP over IPv4 via INET6 API
 */

static const struct inet_connection_sock_af_ops ipv6_mapped = {
	.queue_xmit	   = ip_queue_xmit,
	.send_check	   = tcp_v4_send_check,
	.rebuild_header	   = inet_sk_rebuild_header,
	.conn_request	   = tcp_v6_conn_request,
	.syn_recv_sock	   = tcp_v6_syn_recv_sock,
	.get_peer	   = tcp_v4_get_peer,
	.net_header_len	   = sizeof(struct iphdr),
	.setsockopt	   = ipv6_setsockopt,
	.getsockopt	   = ipv6_getsockopt,
	.addr2sockaddr	   = inet6_csk_addr2sockaddr,
	.sockaddr_len	   = sizeof(struct sockaddr_in6),
	.bind_conflict	   = inet6_csk_bind_conflict,
#ifdef CONFIG_COMPAT
	.compat_setsockopt = compat_ipv6_setsockopt,
	.compat_getsockopt = compat_ipv6_getsockopt,
#endif
};

#ifdef CONFIG_TCP_MD5SIG
static const struct tcp_sock_af_ops tcp_sock_ipv6_mapped_specific = {
	.md5_lookup	=	tcp_v4_md5_lookup,
	.calc_md5_hash	=	tcp_v4_md5_hash_skb,
	.md5_add	=	tcp_v6_md5_add_func,
	.md5_parse	=	tcp_v6_parse_md5_keys,
};
#endif

/* NOTE: A lot of things set to zero explicitly by call to
 *       sk_alloc() so need not be done here.
 */
static int tcp_v6_init_sock(struct sock *sk)
{
	struct inet_connection_sock *icsk = inet_csk(sk);
	struct tcp_sock *tp = tcp_sk(sk);

	skb_queue_head_init(&tp->out_of_order_queue);
	tcp_init_xmit_timers(sk);
	tcp_prequeue_init(tp);

	icsk->icsk_rto = TCP_TIMEOUT_INIT;
	tp->mdev = TCP_TIMEOUT_INIT;

	/* So many TCP implementations out there (incorrectly) count the
	 * initial SYN frame in their delayed-ACK and congestion control
	 * algorithms that we must have the following bandaid to talk
	 * efficiently to them.  -DaveM
	 */
	tp->snd_cwnd = 2;

	/* See draft-stevens-tcpca-spec-01 for discussion of the
	 * initialization of these values.
	 */
	tp->snd_ssthresh = TCP_INFINITE_SSTHRESH;
	tp->snd_cwnd_clamp = ~0;
	tp->mss_cache = TCP_MSS_DEFAULT;

	tp->reordering = sysctl_tcp_reordering;

	sk->sk_state = TCP_CLOSE;

	icsk->icsk_af_ops = &ipv6_specific;
	icsk->icsk_ca_ops = &tcp_init_congestion_ops;
	icsk->icsk_sync_mss = tcp_sync_mss;
	sk->sk_write_space = sk_stream_write_space;
	sock_set_flag(sk, SOCK_USE_WRITE_QUEUE);

#ifdef CONFIG_TCP_MD5SIG
	tp->af_specific = &tcp_sock_ipv6_specific;
#endif

	tp->mptcp_enabled = 1;

	/* TCP Cookie Transactions */
	if (sysctl_tcp_cookie_size > 0) {
		/* Default, cookies without s_data_payload. */
		tp->cookie_values =
			kzalloc(sizeof(*tp->cookie_values),
				sk->sk_allocation);
		if (tp->cookie_values != NULL)
			kref_init(&tp->cookie_values->kref);
	}
	/* Presumed zeroed, in order of appearance:
	 *	cookie_in_always, cookie_out_never,
	 *	s_data_constant, s_data_in, s_data_out
	 */
	sk->sk_sndbuf = sysctl_tcp_wmem[1];
	sk->sk_rcvbuf = sysctl_tcp_rmem[1];

	local_bh_disable();
	percpu_counter_inc(&tcp_sockets_allocated);
	local_bh_enable();

	return 0;
}

void tcp_v6_destroy_sock(struct sock *sk)
{
#ifdef CONFIG_TCP_MD5SIG
	/* Clean up the MD5 key list */
	if (tcp_sk(sk)->md5sig_info)
		tcp_v6_clear_md5_list(sk);
#endif
	tcp_v4_destroy_sock(sk);
	inet6_destroy_sock(sk);
}

#ifdef CONFIG_PROC_FS
/* Proc filesystem TCPv6 sock list dumping. */
static void get_openreq6(struct seq_file *seq,
			 struct sock *sk, struct request_sock *req, int i, int uid)
{
	int ttd = req->expires - jiffies;
	const struct in6_addr *src = &inet6_rsk(req)->loc_addr;
	const struct in6_addr *dest = &inet6_rsk(req)->rmt_addr;

	if (ttd < 0)
		ttd = 0;

	seq_printf(seq,
		   "%4d: %08X%08X%08X%08X:%04X %08X%08X%08X%08X:%04X "
		   "%02X %08X:%08X %02X:%08lX %08X %5d %8d %d %d %pK\n",
		   i,
		   src->s6_addr32[0], src->s6_addr32[1],
		   src->s6_addr32[2], src->s6_addr32[3],
		   ntohs(inet_rsk(req)->loc_port),
		   dest->s6_addr32[0], dest->s6_addr32[1],
		   dest->s6_addr32[2], dest->s6_addr32[3],
		   ntohs(inet_rsk(req)->rmt_port),
		   TCP_SYN_RECV,
		   0,0, /* could print option size, but that is af dependent. */
		   1,   /* timers active (only the expire timer) */
		   jiffies_to_clock_t(ttd),
		   req->retrans,
		   uid,
		   0,  /* non standard timer */
		   0, /* open_requests have no inode */
		   0, req);
}

static void get_tcp6_sock(struct seq_file *seq, struct sock *sp, int i)
{
	const struct in6_addr *dest, *src;
	__u16 destp, srcp;
	int timer_active;
	unsigned long timer_expires;
	struct inet_sock *inet = inet_sk(sp);
	struct tcp_sock *tp = tcp_sk(sp);
	const struct inet_connection_sock *icsk = inet_csk(sp);
	struct ipv6_pinfo *np = inet6_sk(sp);

	dest  = &np->daddr;
	src   = &np->rcv_saddr;
	destp = ntohs(inet->inet_dport);
	srcp  = ntohs(inet->inet_sport);

	if (icsk->icsk_pending == ICSK_TIME_RETRANS) {
		timer_active	= 1;
		timer_expires	= icsk->icsk_timeout;
	} else if (icsk->icsk_pending == ICSK_TIME_PROBE0) {
		timer_active	= 4;
		timer_expires	= icsk->icsk_timeout;
	} else if (timer_pending(&sp->sk_timer)) {
		timer_active	= 2;
		timer_expires	= sp->sk_timer.expires;
	} else {
		timer_active	= 0;
		timer_expires = jiffies;
	}

	seq_printf(seq,
		   "%4d: %08X%08X%08X%08X:%04X %08X%08X%08X%08X:%04X "
		   "%02X %08X:%08X %02X:%08lX %08X %5d %8d %lu %d %pK %lu %lu %u %u %d\n",
		   i,
		   src->s6_addr32[0], src->s6_addr32[1],
		   src->s6_addr32[2], src->s6_addr32[3], srcp,
		   dest->s6_addr32[0], dest->s6_addr32[1],
		   dest->s6_addr32[2], dest->s6_addr32[3], destp,
		   sp->sk_state,
		   tp->write_seq-tp->snd_una,
		   (sp->sk_state == TCP_LISTEN) ? sp->sk_ack_backlog : (tp->rcv_nxt - tp->copied_seq),
		   timer_active,
		   jiffies_to_clock_t(timer_expires - jiffies),
		   icsk->icsk_retransmits,
		   sock_i_uid(sp),
		   icsk->icsk_probes_out,
		   sock_i_ino(sp),
		   atomic_read(&sp->sk_refcnt), sp,
		   jiffies_to_clock_t(icsk->icsk_rto),
		   jiffies_to_clock_t(icsk->icsk_ack.ato),
		   (icsk->icsk_ack.quick << 1 ) | icsk->icsk_ack.pingpong,
		   tp->snd_cwnd,
		   tcp_in_initial_slowstart(tp) ? -1 : tp->snd_ssthresh
		   );
}

static void get_timewait6_sock(struct seq_file *seq,
			       struct inet_timewait_sock *tw, int i)
{
	const struct in6_addr *dest, *src;
	__u16 destp, srcp;
	struct inet6_timewait_sock *tw6 = inet6_twsk((struct sock *)tw);
	int ttd = tw->tw_ttd - jiffies;

	if (ttd < 0)
		ttd = 0;

	dest = &tw6->tw_v6_daddr;
	src  = &tw6->tw_v6_rcv_saddr;
	destp = ntohs(tw->tw_dport);
	srcp  = ntohs(tw->tw_sport);

	seq_printf(seq,
		   "%4d: %08X%08X%08X%08X:%04X %08X%08X%08X%08X:%04X "
		   "%02X %08X:%08X %02X:%08lX %08X %5d %8d %d %d %pK\n",
		   i,
		   src->s6_addr32[0], src->s6_addr32[1],
		   src->s6_addr32[2], src->s6_addr32[3], srcp,
		   dest->s6_addr32[0], dest->s6_addr32[1],
		   dest->s6_addr32[2], dest->s6_addr32[3], destp,
		   tw->tw_substate, 0, 0,
		   3, jiffies_to_clock_t(ttd), 0, 0, 0, 0,
		   atomic_read(&tw->tw_refcnt), tw);
}

static int tcp6_seq_show(struct seq_file *seq, void *v)
{
	struct tcp_iter_state *st;

	if (v == SEQ_START_TOKEN) {
		seq_puts(seq,
			 "  sl  "
			 "local_address                         "
			 "remote_address                        "
			 "st tx_queue rx_queue tr tm->when retrnsmt"
			 "   uid  timeout inode\n");
		goto out;
	}
	st = seq->private;

	switch (st->state) {
	case TCP_SEQ_STATE_LISTENING:
	case TCP_SEQ_STATE_ESTABLISHED:
		get_tcp6_sock(seq, v, st->num);
		break;
	case TCP_SEQ_STATE_OPENREQ:
		get_openreq6(seq, st->syn_wait_sk, v, st->num, st->uid);
		break;
	case TCP_SEQ_STATE_TIME_WAIT:
		get_timewait6_sock(seq, v, st->num);
		break;
	}
out:
	return 0;
}

static struct tcp_seq_afinfo tcp6_seq_afinfo = {
	.name		= "tcp6",
	.family		= AF_INET6,
	.seq_fops	= {
		.owner		= THIS_MODULE,
	},
	.seq_ops	= {
		.show		= tcp6_seq_show,
	},
};

int __net_init tcp6_proc_init(struct net *net)
{
	return tcp_proc_register(net, &tcp6_seq_afinfo);
}

void tcp6_proc_exit(struct net *net)
{
	tcp_proc_unregister(net, &tcp6_seq_afinfo);
}
#endif

struct proto tcpv6_prot = {
	.name			= "TCPv6",
	.owner			= THIS_MODULE,
#ifdef CONFIG_MPTCP
	.close			= mptcp_close,
#else
	.close			= tcp_close,
#endif
	.connect		= tcp_v6_connect,
	.disconnect		= tcp_disconnect,
	.accept			= inet_csk_accept,
	.ioctl			= tcp_ioctl,
	.init			= tcp_v6_init_sock,
	.destroy		= tcp_v6_destroy_sock,
	.shutdown		= tcp_shutdown,
	.setsockopt		= tcp_setsockopt,
	.getsockopt		= tcp_getsockopt,
	.recvmsg		= tcp_recvmsg,
#ifdef CONFIG_MPTCP
	.sendmsg		= mptcp_sendmsg,
#else
	.sendmsg		= tcp_sendmsg,
#endif
	.sendpage		= tcp_sendpage,
	.backlog_rcv		= tcp_v6_do_rcv,
	.hash			= tcp_v6_hash,
	.unhash			= inet_unhash,
	.get_port		= inet_csk_get_port,
	.enter_memory_pressure	= tcp_enter_memory_pressure,
	.sockets_allocated	= &tcp_sockets_allocated,
	.memory_allocated	= &tcp_memory_allocated,
	.memory_pressure	= &tcp_memory_pressure,
	.orphan_count		= &tcp_orphan_count,
	.sysctl_mem		= sysctl_tcp_mem,
	.sysctl_wmem		= sysctl_tcp_wmem,
	.sysctl_rmem		= sysctl_tcp_rmem,
	.max_header		= MAX_TCP_HEADER,
	.obj_size		= sizeof(struct tcp6_sock),
	.slab_flags		= SLAB_DESTROY_BY_RCU,
	.twsk_prot		= &tcp6_timewait_sock_ops,
	.rsk_prot		= &tcp6_request_sock_ops,
	.h.hashinfo		= &tcp_hashinfo,
	.no_autobind		= true,
#ifdef CONFIG_COMPAT
	.compat_setsockopt	= compat_tcp_setsockopt,
	.compat_getsockopt	= compat_tcp_getsockopt,
#endif
};

static const struct inet6_protocol tcpv6_protocol = {
	.handler	=	tcp_v6_rcv,
	.err_handler	=	tcp_v6_err,
	.gso_send_check	=	tcp_v6_gso_send_check,
	.gso_segment	=	tcp_tso_segment,
	.gro_receive	=	tcp6_gro_receive,
	.gro_complete	=	tcp6_gro_complete,
	.flags		=	INET6_PROTO_NOPOLICY|INET6_PROTO_FINAL,
};

static struct inet_protosw tcpv6_protosw = {
	.type		=	SOCK_STREAM,
	.protocol	=	IPPROTO_TCP,
	.prot		=	&tcpv6_prot,
	.ops		=	&inet6_stream_ops,
	.no_check	=	0,
	.flags		=	INET_PROTOSW_PERMANENT |
				INET_PROTOSW_ICSK,
};

static int __net_init tcpv6_net_init(struct net *net)
{
	return inet_ctl_sock_create(&net->ipv6.tcp_sk, PF_INET6,
				    SOCK_RAW, IPPROTO_TCP, net);
}

static void __net_exit tcpv6_net_exit(struct net *net)
{
	inet_ctl_sock_destroy(net->ipv6.tcp_sk);
}

static void __net_exit tcpv6_net_exit_batch(struct list_head *net_exit_list)
{
	inet_twsk_purge(&tcp_hashinfo, &tcp_death_row, AF_INET6);
}

static struct pernet_operations tcpv6_net_ops = {
	.init	    = tcpv6_net_init,
	.exit	    = tcpv6_net_exit,
	.exit_batch = tcpv6_net_exit_batch,
};

int __init tcpv6_init(void)
{
	int ret;

	ret = inet6_add_protocol(&tcpv6_protocol, IPPROTO_TCP);
	if (ret)
		goto out;

	/* register inet6 protocol */
	ret = inet6_register_protosw(&tcpv6_protosw);
	if (ret)
		goto out_tcpv6_protocol;

	ret = register_pernet_subsys(&tcpv6_net_ops);
	if (ret)
		goto out_tcpv6_protosw;
out:
	return ret;

out_tcpv6_protocol:
	inet6_del_protocol(&tcpv6_protocol, IPPROTO_TCP);
out_tcpv6_protosw:
	inet6_unregister_protosw(&tcpv6_protosw);
	goto out;
}

void tcpv6_exit(void)
{
	unregister_pernet_subsys(&tcpv6_net_ops);
	inet6_unregister_protosw(&tcpv6_protosw);
	inet6_del_protocol(&tcpv6_protocol, IPPROTO_TCP);
}<|MERGE_RESOLUTION|>--- conflicted
+++ resolved
@@ -77,17 +77,9 @@
 static void	tcp_v6_reqsk_send_ack(struct sock *sk, struct sk_buff *skb,
 				      struct request_sock *req);
 
-<<<<<<< HEAD
-int	tcp_v6_do_rcv(struct sock *sk, struct sk_buff *skb);
 void	__tcp_v6_send_check(struct sk_buff *skb,
-				    struct in6_addr *saddr,
-				    struct in6_addr *daddr);
-=======
-static int	tcp_v6_do_rcv(struct sock *sk, struct sk_buff *skb);
-static void	__tcp_v6_send_check(struct sk_buff *skb,
-				    const struct in6_addr *saddr,
-				    const struct in6_addr *daddr);
->>>>>>> 02f8c6ae
+			    const struct in6_addr *saddr,
+			    const struct in6_addr *daddr);
 
 static const struct inet_connection_sock_af_ops ipv6_mapped;
 const struct inet_connection_sock_af_ops ipv6_specific;
@@ -944,13 +936,8 @@
 };
 #endif
 
-<<<<<<< HEAD
 void __tcp_v6_send_check(struct sk_buff *skb,
-				struct in6_addr *saddr, struct in6_addr *daddr)
-=======
-static void __tcp_v6_send_check(struct sk_buff *skb,
-				const struct in6_addr *saddr, const struct in6_addr *daddr)
->>>>>>> 02f8c6ae
+			 const struct in6_addr *saddr, const struct in6_addr *daddr)
 {
 	struct tcphdr *th = tcp_hdr(skb);
 
@@ -1787,13 +1774,8 @@
 static int tcp_v6_rcv(struct sk_buff *skb)
 {
 	struct tcphdr *th;
-<<<<<<< HEAD
-	struct ipv6hdr *hdr;
+	const struct ipv6hdr *hdr;
 	struct sock *sk, *meta_sk = NULL;
-=======
-	const struct ipv6hdr *hdr;
-	struct sock *sk;
->>>>>>> 02f8c6ae
 	int ret;
 	struct net *net = dev_net(skb->dev);
 	struct multipath_pcb *mpcb = NULL;
