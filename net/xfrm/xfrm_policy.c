/*
 * xfrm_policy.c
 *
 * Changes:
 *	Mitsuru KANDA @USAGI
 * 	Kazunori MIYAZAWA @USAGI
 * 	Kunihiro Ishiguro <kunihiro@ipinfusion.com>
 * 		IPv6 support
 * 	Kazunori MIYAZAWA @USAGI
 * 	YOSHIFUJI Hideaki
 * 		Split up af-specific portion
 *	Derek Atkins <derek@ihtfp.com>		Add the post_input processor
 *
 */

#include <linux/err.h>
#include <linux/slab.h>
#include <linux/kmod.h>
#include <linux/list.h>
#include <linux/spinlock.h>
#include <linux/workqueue.h>
#include <linux/notifier.h>
#include <linux/netdevice.h>
#include <linux/netfilter.h>
#include <linux/module.h>
#include <linux/cache.h>
#include <linux/audit.h>
#include <net/dst.h>
#include <net/xfrm.h>
#include <net/ip.h>
#ifdef CONFIG_XFRM_STATISTICS
#include <net/snmp.h>
#endif

#include "xfrm_hash.h"

DEFINE_MUTEX(xfrm_cfg_mutex);
EXPORT_SYMBOL(xfrm_cfg_mutex);

static DEFINE_SPINLOCK(xfrm_policy_sk_bundle_lock);
static struct dst_entry *xfrm_policy_sk_bundles;
static DEFINE_RWLOCK(xfrm_policy_lock);

static DEFINE_RWLOCK(xfrm_policy_afinfo_lock);
static struct xfrm_policy_afinfo *xfrm_policy_afinfo[NPROTO];

static struct kmem_cache *xfrm_dst_cache __read_mostly;

static struct xfrm_policy_afinfo *xfrm_policy_get_afinfo(unsigned short family);
static void xfrm_policy_put_afinfo(struct xfrm_policy_afinfo *afinfo);
static void xfrm_init_pmtu(struct dst_entry *dst);
static int stale_bundle(struct dst_entry *dst);

static struct xfrm_policy *__xfrm_policy_unlink(struct xfrm_policy *pol,
						int dir);

static inline int
__xfrm4_selector_match(struct xfrm_selector *sel, struct flowi *fl)
{
	return  addr_match(&fl->fl4_dst, &sel->daddr, sel->prefixlen_d) &&
		addr_match(&fl->fl4_src, &sel->saddr, sel->prefixlen_s) &&
		!((xfrm_flowi_dport(fl) ^ sel->dport) & sel->dport_mask) &&
		!((xfrm_flowi_sport(fl) ^ sel->sport) & sel->sport_mask) &&
		(fl->proto == sel->proto || !sel->proto) &&
		(fl->oif == sel->ifindex || !sel->ifindex);
}

static inline int
__xfrm6_selector_match(struct xfrm_selector *sel, struct flowi *fl)
{
	return  addr_match(&fl->fl6_dst, &sel->daddr, sel->prefixlen_d) &&
		addr_match(&fl->fl6_src, &sel->saddr, sel->prefixlen_s) &&
		!((xfrm_flowi_dport(fl) ^ sel->dport) & sel->dport_mask) &&
		!((xfrm_flowi_sport(fl) ^ sel->sport) & sel->sport_mask) &&
		(fl->proto == sel->proto || !sel->proto) &&
		(fl->oif == sel->ifindex || !sel->ifindex);
}

int xfrm_selector_match(struct xfrm_selector *sel, struct flowi *fl,
		    unsigned short family)
{
	switch (family) {
	case AF_INET:
		return __xfrm4_selector_match(sel, fl);
	case AF_INET6:
		return __xfrm6_selector_match(sel, fl);
	}
	return 0;
}

static inline struct dst_entry *__xfrm_dst_lookup(struct net *net, int tos,
						  xfrm_address_t *saddr,
						  xfrm_address_t *daddr,
						  int family)
{
	struct xfrm_policy_afinfo *afinfo;
	struct dst_entry *dst;

	afinfo = xfrm_policy_get_afinfo(family);
	if (unlikely(afinfo == NULL))
		return ERR_PTR(-EAFNOSUPPORT);

	dst = afinfo->dst_lookup(net, tos, saddr, daddr);

	xfrm_policy_put_afinfo(afinfo);

	return dst;
}

static inline struct dst_entry *xfrm_dst_lookup(struct xfrm_state *x, int tos,
						xfrm_address_t *prev_saddr,
						xfrm_address_t *prev_daddr,
						int family, int path_index)
{
	struct net *net = xs_net(x);
	xfrm_address_t *saddr = &x->props.saddr;
	xfrm_address_t *daddr = &x->id.daddr;
	struct dst_entry *dst;

	if (x->type->flags & XFRM_TYPE_LOCAL_COADDR) {
		saddr = x->coaddr;
		daddr = prev_daddr;
	}
	if (x->type->flags & XFRM_TYPE_REMOTE_COADDR) {
		saddr = prev_saddr;
		daddr = x->coaddr;
	}

	dst = __xfrm_dst_lookup(net, tos, saddr, daddr, family);

	if (!IS_ERR(dst)) {
		if (prev_saddr != saddr)
			memcpy(prev_saddr, saddr,  sizeof(*prev_saddr));
		if (prev_daddr != daddr)
			memcpy(prev_daddr, daddr,  sizeof(*prev_daddr));
	}

	return dst;
}

static inline unsigned long make_jiffies(long secs)
{
	if (secs >= (MAX_SCHEDULE_TIMEOUT-1)/HZ)
		return MAX_SCHEDULE_TIMEOUT-1;
	else
		return secs*HZ;
}

static void xfrm_policy_timer(unsigned long data)
{
	struct xfrm_policy *xp = (struct xfrm_policy*)data;
	unsigned long now = get_seconds();
	long next = LONG_MAX;
	int warn = 0;
	int dir;

	read_lock(&xp->lock);

	if (unlikely(xp->walk.dead))
		goto out;

	dir = xfrm_policy_id2dir(xp->index);

	if (xp->lft.hard_add_expires_seconds) {
		long tmo = xp->lft.hard_add_expires_seconds +
			xp->curlft.add_time - now;
		if (tmo <= 0)
			goto expired;
		if (tmo < next)
			next = tmo;
	}
	if (xp->lft.hard_use_expires_seconds) {
		long tmo = xp->lft.hard_use_expires_seconds +
			(xp->curlft.use_time ? : xp->curlft.add_time) - now;
		if (tmo <= 0)
			goto expired;
		if (tmo < next)
			next = tmo;
	}
	if (xp->lft.soft_add_expires_seconds) {
		long tmo = xp->lft.soft_add_expires_seconds +
			xp->curlft.add_time - now;
		if (tmo <= 0) {
			warn = 1;
			tmo = XFRM_KM_TIMEOUT;
		}
		if (tmo < next)
			next = tmo;
	}
	if (xp->lft.soft_use_expires_seconds) {
		long tmo = xp->lft.soft_use_expires_seconds +
			(xp->curlft.use_time ? : xp->curlft.add_time) - now;
		if (tmo <= 0) {
			warn = 1;
			tmo = XFRM_KM_TIMEOUT;
		}
		if (tmo < next)
			next = tmo;
	}

	if (warn)
		km_policy_expired(xp, dir, 0, 0);
	if (next != LONG_MAX &&
	    !mod_timer(&xp->timer, jiffies + make_jiffies(next)))
		xfrm_pol_hold(xp);

out:
	read_unlock(&xp->lock);
	xfrm_pol_put(xp);
	return;

expired:
	read_unlock(&xp->lock);
	if (!xfrm_policy_delete(xp, dir))
		km_policy_expired(xp, dir, 1, 0);
	xfrm_pol_put(xp);
}

static struct flow_cache_object *xfrm_policy_flo_get(struct flow_cache_object *flo)
{
	struct xfrm_policy *pol = container_of(flo, struct xfrm_policy, flo);

	if (unlikely(pol->walk.dead))
		flo = NULL;
	else
		xfrm_pol_hold(pol);

	return flo;
}

static int xfrm_policy_flo_check(struct flow_cache_object *flo)
{
	struct xfrm_policy *pol = container_of(flo, struct xfrm_policy, flo);

	return !pol->walk.dead;
}

static void xfrm_policy_flo_delete(struct flow_cache_object *flo)
{
	xfrm_pol_put(container_of(flo, struct xfrm_policy, flo));
}

static const struct flow_cache_ops xfrm_policy_fc_ops = {
	.get = xfrm_policy_flo_get,
	.check = xfrm_policy_flo_check,
	.delete = xfrm_policy_flo_delete,
};

/* Allocate xfrm_policy. Not used here, it is supposed to be used by pfkeyv2
 * SPD calls.
 */

struct xfrm_policy *xfrm_policy_alloc(struct net *net, gfp_t gfp)
{
	struct xfrm_policy *policy;

	policy = kzalloc(sizeof(struct xfrm_policy), gfp);

	if (policy) {
		write_pnet(&policy->xp_net, net);
		INIT_LIST_HEAD(&policy->walk.all);
		INIT_HLIST_NODE(&policy->bydst);
		INIT_HLIST_NODE(&policy->byidx);
		rwlock_init(&policy->lock);
		atomic_set(&policy->refcnt, 1);
		setup_timer(&policy->timer, xfrm_policy_timer,
				(unsigned long)policy);
		policy->flo.ops = &xfrm_policy_fc_ops;
	}
	return policy;
}
EXPORT_SYMBOL(xfrm_policy_alloc);

/* Destroy xfrm_policy: descendant resources must be released to this moment. */

void xfrm_policy_destroy(struct xfrm_policy *policy)
{
	BUG_ON(!policy->walk.dead);

	if (del_timer(&policy->timer))
		BUG();

	security_xfrm_policy_free(policy->security);
	kfree(policy);
}
EXPORT_SYMBOL(xfrm_policy_destroy);

/* Rule must be locked. Release descentant resources, announce
 * entry dead. The rule must be unlinked from lists to the moment.
 */

static void xfrm_policy_kill(struct xfrm_policy *policy)
{
	policy->walk.dead = 1;

	atomic_inc(&policy->genid);

	if (del_timer(&policy->timer))
		xfrm_pol_put(policy);

	xfrm_pol_put(policy);
}

static unsigned int xfrm_policy_hashmax __read_mostly = 1 * 1024 * 1024;

static inline unsigned int idx_hash(struct net *net, u32 index)
{
	return __idx_hash(index, net->xfrm.policy_idx_hmask);
}

static struct hlist_head *policy_hash_bysel(struct net *net, struct xfrm_selector *sel, unsigned short family, int dir)
{
	unsigned int hmask = net->xfrm.policy_bydst[dir].hmask;
	unsigned int hash = __sel_hash(sel, family, hmask);

	return (hash == hmask + 1 ?
		&net->xfrm.policy_inexact[dir] :
		net->xfrm.policy_bydst[dir].table + hash);
}

static struct hlist_head *policy_hash_direct(struct net *net, xfrm_address_t *daddr, xfrm_address_t *saddr, unsigned short family, int dir)
{
	unsigned int hmask = net->xfrm.policy_bydst[dir].hmask;
	unsigned int hash = __addr_hash(daddr, saddr, family, hmask);

	return net->xfrm.policy_bydst[dir].table + hash;
}

static void xfrm_dst_hash_transfer(struct hlist_head *list,
				   struct hlist_head *ndsttable,
				   unsigned int nhashmask)
{
	struct hlist_node *entry, *tmp, *entry0 = NULL;
	struct xfrm_policy *pol;
	unsigned int h0 = 0;

redo:
	hlist_for_each_entry_safe(pol, entry, tmp, list, bydst) {
		unsigned int h;

		h = __addr_hash(&pol->selector.daddr, &pol->selector.saddr,
				pol->family, nhashmask);
		if (!entry0) {
			hlist_del(entry);
			hlist_add_head(&pol->bydst, ndsttable+h);
			h0 = h;
		} else {
			if (h != h0)
				continue;
			hlist_del(entry);
			hlist_add_after(entry0, &pol->bydst);
		}
		entry0 = entry;
	}
	if (!hlist_empty(list)) {
		entry0 = NULL;
		goto redo;
	}
}

static void xfrm_idx_hash_transfer(struct hlist_head *list,
				   struct hlist_head *nidxtable,
				   unsigned int nhashmask)
{
	struct hlist_node *entry, *tmp;
	struct xfrm_policy *pol;

	hlist_for_each_entry_safe(pol, entry, tmp, list, byidx) {
		unsigned int h;

		h = __idx_hash(pol->index, nhashmask);
		hlist_add_head(&pol->byidx, nidxtable+h);
	}
}

static unsigned long xfrm_new_hash_mask(unsigned int old_hmask)
{
	return ((old_hmask + 1) << 1) - 1;
}

static void xfrm_bydst_resize(struct net *net, int dir)
{
	unsigned int hmask = net->xfrm.policy_bydst[dir].hmask;
	unsigned int nhashmask = xfrm_new_hash_mask(hmask);
	unsigned int nsize = (nhashmask + 1) * sizeof(struct hlist_head);
	struct hlist_head *odst = net->xfrm.policy_bydst[dir].table;
	struct hlist_head *ndst = xfrm_hash_alloc(nsize);
	int i;

	if (!ndst)
		return;

	write_lock_bh(&xfrm_policy_lock);

	for (i = hmask; i >= 0; i--)
		xfrm_dst_hash_transfer(odst + i, ndst, nhashmask);

	net->xfrm.policy_bydst[dir].table = ndst;
	net->xfrm.policy_bydst[dir].hmask = nhashmask;

	write_unlock_bh(&xfrm_policy_lock);

	xfrm_hash_free(odst, (hmask + 1) * sizeof(struct hlist_head));
}

static void xfrm_byidx_resize(struct net *net, int total)
{
	unsigned int hmask = net->xfrm.policy_idx_hmask;
	unsigned int nhashmask = xfrm_new_hash_mask(hmask);
	unsigned int nsize = (nhashmask + 1) * sizeof(struct hlist_head);
	struct hlist_head *oidx = net->xfrm.policy_byidx;
	struct hlist_head *nidx = xfrm_hash_alloc(nsize);
	int i;

	if (!nidx)
		return;

	write_lock_bh(&xfrm_policy_lock);

	for (i = hmask; i >= 0; i--)
		xfrm_idx_hash_transfer(oidx + i, nidx, nhashmask);

	net->xfrm.policy_byidx = nidx;
	net->xfrm.policy_idx_hmask = nhashmask;

	write_unlock_bh(&xfrm_policy_lock);

	xfrm_hash_free(oidx, (hmask + 1) * sizeof(struct hlist_head));
}

static inline int xfrm_bydst_should_resize(struct net *net, int dir, int *total)
{
	unsigned int cnt = net->xfrm.policy_count[dir];
	unsigned int hmask = net->xfrm.policy_bydst[dir].hmask;

	if (total)
		*total += cnt;

	if ((hmask + 1) < xfrm_policy_hashmax &&
	    cnt > hmask)
		return 1;

	return 0;
}

static inline int xfrm_byidx_should_resize(struct net *net, int total)
{
	unsigned int hmask = net->xfrm.policy_idx_hmask;

	if ((hmask + 1) < xfrm_policy_hashmax &&
	    total > hmask)
		return 1;

	return 0;
}

void xfrm_spd_getinfo(struct net *net, struct xfrmk_spdinfo *si)
{
	read_lock_bh(&xfrm_policy_lock);
	si->incnt = net->xfrm.policy_count[XFRM_POLICY_IN];
	si->outcnt = net->xfrm.policy_count[XFRM_POLICY_OUT];
	si->fwdcnt = net->xfrm.policy_count[XFRM_POLICY_FWD];
	si->inscnt = net->xfrm.policy_count[XFRM_POLICY_IN+XFRM_POLICY_MAX];
	si->outscnt = net->xfrm.policy_count[XFRM_POLICY_OUT+XFRM_POLICY_MAX];
	si->fwdscnt = net->xfrm.policy_count[XFRM_POLICY_FWD+XFRM_POLICY_MAX];
	si->spdhcnt = net->xfrm.policy_idx_hmask;
	si->spdhmcnt = xfrm_policy_hashmax;
	read_unlock_bh(&xfrm_policy_lock);
}
EXPORT_SYMBOL(xfrm_spd_getinfo);

static DEFINE_MUTEX(hash_resize_mutex);
static void xfrm_hash_resize(struct work_struct *work)
{
	struct net *net = container_of(work, struct net, xfrm.policy_hash_work);
	int dir, total;

	mutex_lock(&hash_resize_mutex);

	total = 0;
	for (dir = 0; dir < XFRM_POLICY_MAX * 2; dir++) {
		if (xfrm_bydst_should_resize(net, dir, &total))
			xfrm_bydst_resize(net, dir);
	}
	if (xfrm_byidx_should_resize(net, total))
		xfrm_byidx_resize(net, total);

	mutex_unlock(&hash_resize_mutex);
}

/* Generate new index... KAME seems to generate them ordered by cost
 * of an absolute inpredictability of ordering of rules. This will not pass. */
static u32 xfrm_gen_index(struct net *net, int dir)
{
	static u32 idx_generator;

	for (;;) {
		struct hlist_node *entry;
		struct hlist_head *list;
		struct xfrm_policy *p;
		u32 idx;
		int found;

		idx = (idx_generator | dir);
		idx_generator += 8;
		if (idx == 0)
			idx = 8;
		list = net->xfrm.policy_byidx + idx_hash(net, idx);
		found = 0;
		hlist_for_each_entry(p, entry, list, byidx) {
			if (p->index == idx) {
				found = 1;
				break;
			}
		}
		if (!found)
			return idx;
	}
}

static inline int selector_cmp(struct xfrm_selector *s1, struct xfrm_selector *s2)
{
	u32 *p1 = (u32 *) s1;
	u32 *p2 = (u32 *) s2;
	int len = sizeof(struct xfrm_selector) / sizeof(u32);
	int i;

	for (i = 0; i < len; i++) {
		if (p1[i] != p2[i])
			return 1;
	}

	return 0;
}

int xfrm_policy_insert(int dir, struct xfrm_policy *policy, int excl)
{
	struct net *net = xp_net(policy);
	struct xfrm_policy *pol;
	struct xfrm_policy *delpol;
	struct hlist_head *chain;
	struct hlist_node *entry, *newpos;
	u32 mark = policy->mark.v & policy->mark.m;

	write_lock_bh(&xfrm_policy_lock);
	chain = policy_hash_bysel(net, &policy->selector, policy->family, dir);
	delpol = NULL;
	newpos = NULL;
	hlist_for_each_entry(pol, entry, chain, bydst) {
		if (pol->type == policy->type &&
		    !selector_cmp(&pol->selector, &policy->selector) &&
		    (mark & pol->mark.m) == pol->mark.v &&
		    xfrm_sec_ctx_match(pol->security, policy->security) &&
		    !WARN_ON(delpol)) {
			if (excl) {
				write_unlock_bh(&xfrm_policy_lock);
				return -EEXIST;
			}
			delpol = pol;
			if (policy->priority > pol->priority)
				continue;
		} else if (policy->priority >= pol->priority) {
			newpos = &pol->bydst;
			continue;
		}
		if (delpol)
			break;
	}
	if (newpos)
		hlist_add_after(newpos, &policy->bydst);
	else
		hlist_add_head(&policy->bydst, chain);

	xfrm_pol_hold(policy);
	net->xfrm.policy_count[dir]++;
	atomic_inc(&flow_cache_genid);
	if (delpol)
		__xfrm_policy_unlink(delpol, dir);
	policy->index = delpol ? delpol->index : xfrm_gen_index(net, dir);
	hlist_add_head(&policy->byidx, net->xfrm.policy_byidx+idx_hash(net, policy->index));
	policy->curlft.add_time = get_seconds();
	policy->curlft.use_time = 0;
	if (!mod_timer(&policy->timer, jiffies + HZ))
		xfrm_pol_hold(policy);
	list_add(&policy->walk.all, &net->xfrm.policy_all);
	write_unlock_bh(&xfrm_policy_lock);

	if (delpol)
		xfrm_policy_kill(delpol);
	else if (xfrm_bydst_should_resize(net, dir, NULL))
		schedule_work(&net->xfrm.policy_hash_work);

	return 0;
}
EXPORT_SYMBOL(xfrm_policy_insert);

struct xfrm_policy *xfrm_policy_bysel_ctx(struct net *net, u32 mark, u8 type,
					  int dir, struct xfrm_selector *sel,
					  struct xfrm_sec_ctx *ctx, int delete,
					  int *err)
{
	struct xfrm_policy *pol, *ret;
	struct hlist_head *chain;
	struct hlist_node *entry;

	*err = 0;
	write_lock_bh(&xfrm_policy_lock);
	chain = policy_hash_bysel(net, sel, sel->family, dir);
	ret = NULL;
	hlist_for_each_entry(pol, entry, chain, bydst) {
		if (pol->type == type &&
		    (mark & pol->mark.m) == pol->mark.v &&
		    !selector_cmp(sel, &pol->selector) &&
		    xfrm_sec_ctx_match(ctx, pol->security)) {
			xfrm_pol_hold(pol);
			if (delete) {
				*err = security_xfrm_policy_delete(
								pol->security);
				if (*err) {
					write_unlock_bh(&xfrm_policy_lock);
					return pol;
				}
				__xfrm_policy_unlink(pol, dir);
			}
			ret = pol;
			break;
		}
	}
	write_unlock_bh(&xfrm_policy_lock);

	if (ret && delete)
		xfrm_policy_kill(ret);
	return ret;
}
EXPORT_SYMBOL(xfrm_policy_bysel_ctx);

struct xfrm_policy *xfrm_policy_byid(struct net *net, u32 mark, u8 type,
				     int dir, u32 id, int delete, int *err)
{
	struct xfrm_policy *pol, *ret;
	struct hlist_head *chain;
	struct hlist_node *entry;

	*err = -ENOENT;
	if (xfrm_policy_id2dir(id) != dir)
		return NULL;

	*err = 0;
	write_lock_bh(&xfrm_policy_lock);
	chain = net->xfrm.policy_byidx + idx_hash(net, id);
	ret = NULL;
	hlist_for_each_entry(pol, entry, chain, byidx) {
		if (pol->type == type && pol->index == id &&
		    (mark & pol->mark.m) == pol->mark.v) {
			xfrm_pol_hold(pol);
			if (delete) {
				*err = security_xfrm_policy_delete(
								pol->security);
				if (*err) {
					write_unlock_bh(&xfrm_policy_lock);
					return pol;
				}
				__xfrm_policy_unlink(pol, dir);
			}
			ret = pol;
			break;
		}
	}
	write_unlock_bh(&xfrm_policy_lock);

	if (ret && delete)
		xfrm_policy_kill(ret);
	return ret;
}
EXPORT_SYMBOL(xfrm_policy_byid);

#ifdef CONFIG_SECURITY_NETWORK_XFRM
static inline int
xfrm_policy_flush_secctx_check(struct net *net, u8 type, struct xfrm_audit *audit_info)
{
	int dir, err = 0;

	for (dir = 0; dir < XFRM_POLICY_MAX; dir++) {
		struct xfrm_policy *pol;
		struct hlist_node *entry;
		int i;

		hlist_for_each_entry(pol, entry,
				     &net->xfrm.policy_inexact[dir], bydst) {
			if (pol->type != type)
				continue;
			err = security_xfrm_policy_delete(pol->security);
			if (err) {
				xfrm_audit_policy_delete(pol, 0,
							 audit_info->loginuid,
							 audit_info->sessionid,
							 audit_info->secid);
				return err;
			}
		}
		for (i = net->xfrm.policy_bydst[dir].hmask; i >= 0; i--) {
			hlist_for_each_entry(pol, entry,
					     net->xfrm.policy_bydst[dir].table + i,
					     bydst) {
				if (pol->type != type)
					continue;
				err = security_xfrm_policy_delete(
								pol->security);
				if (err) {
					xfrm_audit_policy_delete(pol, 0,
							audit_info->loginuid,
							audit_info->sessionid,
							audit_info->secid);
					return err;
				}
			}
		}
	}
	return err;
}
#else
static inline int
xfrm_policy_flush_secctx_check(struct net *net, u8 type, struct xfrm_audit *audit_info)
{
	return 0;
}
#endif

int xfrm_policy_flush(struct net *net, u8 type, struct xfrm_audit *audit_info)
{
	int dir, err = 0, cnt = 0;

	write_lock_bh(&xfrm_policy_lock);

	err = xfrm_policy_flush_secctx_check(net, type, audit_info);
	if (err)
		goto out;

	for (dir = 0; dir < XFRM_POLICY_MAX; dir++) {
		struct xfrm_policy *pol;
		struct hlist_node *entry;
		int i;

	again1:
		hlist_for_each_entry(pol, entry,
				     &net->xfrm.policy_inexact[dir], bydst) {
			if (pol->type != type)
				continue;
			__xfrm_policy_unlink(pol, dir);
			write_unlock_bh(&xfrm_policy_lock);
			cnt++;

			xfrm_audit_policy_delete(pol, 1, audit_info->loginuid,
						 audit_info->sessionid,
						 audit_info->secid);

			xfrm_policy_kill(pol);

			write_lock_bh(&xfrm_policy_lock);
			goto again1;
		}

		for (i = net->xfrm.policy_bydst[dir].hmask; i >= 0; i--) {
	again2:
			hlist_for_each_entry(pol, entry,
					     net->xfrm.policy_bydst[dir].table + i,
					     bydst) {
				if (pol->type != type)
					continue;
				__xfrm_policy_unlink(pol, dir);
				write_unlock_bh(&xfrm_policy_lock);
				cnt++;

				xfrm_audit_policy_delete(pol, 1,
							 audit_info->loginuid,
							 audit_info->sessionid,
							 audit_info->secid);
				xfrm_policy_kill(pol);

				write_lock_bh(&xfrm_policy_lock);
				goto again2;
			}
		}

	}
	if (!cnt)
		err = -ESRCH;
out:
	write_unlock_bh(&xfrm_policy_lock);
	return err;
}
EXPORT_SYMBOL(xfrm_policy_flush);

int xfrm_policy_walk(struct net *net, struct xfrm_policy_walk *walk,
		     int (*func)(struct xfrm_policy *, int, int, void*),
		     void *data)
{
	struct xfrm_policy *pol;
	struct xfrm_policy_walk_entry *x;
	int error = 0;

	if (walk->type >= XFRM_POLICY_TYPE_MAX &&
	    walk->type != XFRM_POLICY_TYPE_ANY)
		return -EINVAL;

	if (list_empty(&walk->walk.all) && walk->seq != 0)
		return 0;

	write_lock_bh(&xfrm_policy_lock);
	if (list_empty(&walk->walk.all))
		x = list_first_entry(&net->xfrm.policy_all, struct xfrm_policy_walk_entry, all);
	else
		x = list_entry(&walk->walk.all, struct xfrm_policy_walk_entry, all);
	list_for_each_entry_from(x, &net->xfrm.policy_all, all) {
		if (x->dead)
			continue;
		pol = container_of(x, struct xfrm_policy, walk);
		if (walk->type != XFRM_POLICY_TYPE_ANY &&
		    walk->type != pol->type)
			continue;
		error = func(pol, xfrm_policy_id2dir(pol->index),
			     walk->seq, data);
		if (error) {
			list_move_tail(&walk->walk.all, &x->all);
			goto out;
		}
		walk->seq++;
	}
	if (walk->seq == 0) {
		error = -ENOENT;
		goto out;
	}
	list_del_init(&walk->walk.all);
out:
	write_unlock_bh(&xfrm_policy_lock);
	return error;
}
EXPORT_SYMBOL(xfrm_policy_walk);

void xfrm_policy_walk_init(struct xfrm_policy_walk *walk, u8 type)
{
	INIT_LIST_HEAD(&walk->walk.all);
	walk->walk.dead = 1;
	walk->type = type;
	walk->seq = 0;
}
EXPORT_SYMBOL(xfrm_policy_walk_init);

void xfrm_policy_walk_done(struct xfrm_policy_walk *walk)
{
	if (list_empty(&walk->walk.all))
		return;

	write_lock_bh(&xfrm_policy_lock);
	list_del(&walk->walk.all);
	write_unlock_bh(&xfrm_policy_lock);
}
EXPORT_SYMBOL(xfrm_policy_walk_done);

/*
 * Find policy to apply to this flow.
 *
 * Returns 0 if policy found, else an -errno.
 */
static int xfrm_policy_match(struct xfrm_policy *pol, struct flowi *fl,
			     u8 type, u16 family, int dir)
{
	struct xfrm_selector *sel = &pol->selector;
	int match, ret = -ESRCH;

	if (pol->family != family ||
	    (fl->mark & pol->mark.m) != pol->mark.v ||
	    pol->type != type)
		return ret;

	match = xfrm_selector_match(sel, fl, family);
	if (match)
		ret = security_xfrm_policy_lookup(pol->security, fl->secid,
						  dir);

	return ret;
}

static struct xfrm_policy *xfrm_policy_lookup_bytype(struct net *net, u8 type,
						     struct flowi *fl,
						     u16 family, u8 dir)
{
	int err;
	struct xfrm_policy *pol, *ret;
	xfrm_address_t *daddr, *saddr;
	struct hlist_node *entry;
	struct hlist_head *chain;
	u32 priority = ~0U;

	daddr = xfrm_flowi_daddr(fl, family);
	saddr = xfrm_flowi_saddr(fl, family);
	if (unlikely(!daddr || !saddr))
		return NULL;

	read_lock_bh(&xfrm_policy_lock);
	chain = policy_hash_direct(net, daddr, saddr, family, dir);
	ret = NULL;
	hlist_for_each_entry(pol, entry, chain, bydst) {
		err = xfrm_policy_match(pol, fl, type, family, dir);
		if (err) {
			if (err == -ESRCH)
				continue;
			else {
				ret = ERR_PTR(err);
				goto fail;
			}
		} else {
			ret = pol;
			priority = ret->priority;
			break;
		}
	}
	chain = &net->xfrm.policy_inexact[dir];
	hlist_for_each_entry(pol, entry, chain, bydst) {
		err = xfrm_policy_match(pol, fl, type, family, dir);
		if (err) {
			if (err == -ESRCH)
				continue;
			else {
				ret = ERR_PTR(err);
				goto fail;
			}
		} else if (pol->priority < priority) {
			ret = pol;
			break;
		}
	}
	if (ret)
		xfrm_pol_hold(ret);
fail:
	read_unlock_bh(&xfrm_policy_lock);

	return ret;
}

static struct xfrm_policy *
__xfrm_policy_lookup(struct net *net, struct flowi *fl, u16 family, u8 dir)
{
#ifdef CONFIG_XFRM_SUB_POLICY
	struct xfrm_policy *pol;

	pol = xfrm_policy_lookup_bytype(net, XFRM_POLICY_TYPE_SUB, fl, family, dir);
	if (pol != NULL)
		return pol;
#endif
	return xfrm_policy_lookup_bytype(net, XFRM_POLICY_TYPE_MAIN, fl, family, dir);
}

static struct flow_cache_object *
xfrm_policy_lookup(struct net *net, struct flowi *fl, u16 family,
		   u8 dir, struct flow_cache_object *old_obj, void *ctx)
{
	struct xfrm_policy *pol;

	if (old_obj)
		xfrm_pol_put(container_of(old_obj, struct xfrm_policy, flo));

	pol = __xfrm_policy_lookup(net, fl, family, dir);
	if (IS_ERR_OR_NULL(pol))
		return ERR_CAST(pol);

	/* Resolver returns two references:
	 * one for cache and one for caller of flow_cache_lookup() */
	xfrm_pol_hold(pol);

	return &pol->flo;
}

static inline int policy_to_flow_dir(int dir)
{
	if (XFRM_POLICY_IN == FLOW_DIR_IN &&
	    XFRM_POLICY_OUT == FLOW_DIR_OUT &&
	    XFRM_POLICY_FWD == FLOW_DIR_FWD)
		return dir;
	switch (dir) {
	default:
	case XFRM_POLICY_IN:
		return FLOW_DIR_IN;
	case XFRM_POLICY_OUT:
		return FLOW_DIR_OUT;
	case XFRM_POLICY_FWD:
		return FLOW_DIR_FWD;
	}
}

static struct xfrm_policy *xfrm_sk_policy_lookup(struct sock *sk, int dir, struct flowi *fl)
{
	struct xfrm_policy *pol;

	read_lock_bh(&xfrm_policy_lock);
	if ((pol = sk->sk_policy[dir]) != NULL) {
		int match = xfrm_selector_match(&pol->selector, fl,
						sk->sk_family);
		int err = 0;

		if (match) {
			if ((sk->sk_mark & pol->mark.m) != pol->mark.v) {
				pol = NULL;
				goto out;
			}
			err = security_xfrm_policy_lookup(pol->security,
						      fl->secid,
						      policy_to_flow_dir(dir));
			if (!err)
				xfrm_pol_hold(pol);
			else if (err == -ESRCH)
				pol = NULL;
			else
				pol = ERR_PTR(err);
		} else
			pol = NULL;
	}
out:
	read_unlock_bh(&xfrm_policy_lock);
	return pol;
}

static void __xfrm_policy_link(struct xfrm_policy *pol, int dir)
{
	struct net *net = xp_net(pol);
	struct hlist_head *chain = policy_hash_bysel(net, &pol->selector,
						     pol->family, dir);

	list_add(&pol->walk.all, &net->xfrm.policy_all);
	hlist_add_head(&pol->bydst, chain);
	hlist_add_head(&pol->byidx, net->xfrm.policy_byidx+idx_hash(net, pol->index));
	net->xfrm.policy_count[dir]++;
	xfrm_pol_hold(pol);

	if (xfrm_bydst_should_resize(net, dir, NULL))
		schedule_work(&net->xfrm.policy_hash_work);
}

static struct xfrm_policy *__xfrm_policy_unlink(struct xfrm_policy *pol,
						int dir)
{
	struct net *net = xp_net(pol);

	if (hlist_unhashed(&pol->bydst))
		return NULL;

	hlist_del(&pol->bydst);
	hlist_del(&pol->byidx);
	list_del(&pol->walk.all);
	net->xfrm.policy_count[dir]--;

	return pol;
}

int xfrm_policy_delete(struct xfrm_policy *pol, int dir)
{
	write_lock_bh(&xfrm_policy_lock);
	pol = __xfrm_policy_unlink(pol, dir);
	write_unlock_bh(&xfrm_policy_lock);
	if (pol) {
		xfrm_policy_kill(pol);
		return 0;
	}
	return -ENOENT;
}
EXPORT_SYMBOL(xfrm_policy_delete);

int xfrm_sk_policy_insert(struct sock *sk, int dir, struct xfrm_policy *pol)
{
	struct net *net = xp_net(pol);
	struct xfrm_policy *old_pol;

#ifdef CONFIG_XFRM_SUB_POLICY
	if (pol && pol->type != XFRM_POLICY_TYPE_MAIN)
		return -EINVAL;
#endif

	write_lock_bh(&xfrm_policy_lock);
	old_pol = sk->sk_policy[dir];
	sk->sk_policy[dir] = pol;
	if (pol) {
		pol->curlft.add_time = get_seconds();
		pol->index = xfrm_gen_index(net, XFRM_POLICY_MAX+dir);
		__xfrm_policy_link(pol, XFRM_POLICY_MAX+dir);
	}
	if (old_pol)
		/* Unlinking succeeds always. This is the only function
		 * allowed to delete or replace socket policy.
		 */
		__xfrm_policy_unlink(old_pol, XFRM_POLICY_MAX+dir);
	write_unlock_bh(&xfrm_policy_lock);

	if (old_pol) {
		xfrm_policy_kill(old_pol);
	}
	return 0;
}

static struct xfrm_policy *clone_policy(struct xfrm_policy *old, int dir)
{
	struct xfrm_policy *newp = xfrm_policy_alloc(xp_net(old), GFP_ATOMIC);

	if (newp) {
		newp->selector = old->selector;
		if (security_xfrm_policy_clone(old->security,
					       &newp->security)) {
			kfree(newp);
			return NULL;  /* ENOMEM */
		}
		newp->lft = old->lft;
		newp->curlft = old->curlft;
		newp->mark = old->mark;
		newp->action = old->action;
		newp->flags = old->flags;
		newp->xfrm_nr = old->xfrm_nr;
		newp->index = old->index;
		newp->type = old->type;
		memcpy(newp->xfrm_vec, old->xfrm_vec,
		       newp->xfrm_nr*sizeof(struct xfrm_tmpl));
		write_lock_bh(&xfrm_policy_lock);
		__xfrm_policy_link(newp, XFRM_POLICY_MAX+dir);
		write_unlock_bh(&xfrm_policy_lock);
		xfrm_pol_put(newp);
	}
	return newp;
}

int __xfrm_sk_clone_policy(struct sock *sk)
{
	struct xfrm_policy *p0 = sk->sk_policy[0],
			   *p1 = sk->sk_policy[1];

	sk->sk_policy[0] = sk->sk_policy[1] = NULL;
	if (p0 && (sk->sk_policy[0] = clone_policy(p0, 0)) == NULL)
		return -ENOMEM;
	if (p1 && (sk->sk_policy[1] = clone_policy(p1, 1)) == NULL)
		return -ENOMEM;
	return 0;
}

static int
xfrm_get_saddr(struct net *net, xfrm_address_t *local, xfrm_address_t *remote,
	       unsigned short family)
{
	int err;
	struct xfrm_policy_afinfo *afinfo = xfrm_policy_get_afinfo(family);

	if (unlikely(afinfo == NULL))
		return -EINVAL;
	err = afinfo->get_saddr(net, local, remote);
	xfrm_policy_put_afinfo(afinfo);
	return err;
}

/* Resolve list of templates for the flow, given policy. */

static int
xfrm_tmpl_resolve_one(struct xfrm_policy *policy, struct flowi *fl,
		      struct xfrm_state **xfrm,
		      unsigned short family)
{
	struct net *net = xp_net(policy);
	int nx;
	int i, error;
	xfrm_address_t *daddr = xfrm_flowi_daddr(fl, family);
	xfrm_address_t *saddr = xfrm_flowi_saddr(fl, family);
	xfrm_address_t tmp;

	for (nx=0, i = 0; i < policy->xfrm_nr; i++) {
		struct xfrm_state *x;
		xfrm_address_t *remote = daddr;
		xfrm_address_t *local  = saddr;
		struct xfrm_tmpl *tmpl = &policy->xfrm_vec[i];

		if (tmpl->mode == XFRM_MODE_TUNNEL ||
		    tmpl->mode == XFRM_MODE_BEET) {
			remote = &tmpl->id.daddr;
			local = &tmpl->saddr;
			family = tmpl->encap_family;
			if (xfrm_addr_any(local, family)) {
				error = xfrm_get_saddr(net, &tmp, remote, family);
				if (error)
					goto fail;
				local = &tmp;
			}
		}

		x = xfrm_state_find(remote, local, fl, tmpl, policy, &error, family);

		if (x && x->km.state == XFRM_STATE_VALID) {
			xfrm[nx++] = x;
			daddr = remote;
			saddr = local;
			continue;
		}
		if (x) {
			error = (x->km.state == XFRM_STATE_ERROR ?
				 -EINVAL : -EAGAIN);
			xfrm_state_put(x);
		}
		else if (error == -ESRCH)
			error = -EAGAIN;

		if (!tmpl->optional)
			goto fail;
	}
	return nx;

fail:
	for (nx--; nx>=0; nx--)
		xfrm_state_put(xfrm[nx]);
	return error;
}

static int
xfrm_tmpl_resolve(struct xfrm_policy **pols, int npols, struct flowi *fl,
		  struct xfrm_state **xfrm,
		  unsigned short family)
{
	struct xfrm_state *tp[XFRM_MAX_DEPTH];
	struct xfrm_state **tpp = (npols > 1) ? tp : xfrm;
	int cnx = 0;
	int error;
	int ret;
	int i;

	for (i = 0; i < npols; i++) {
		if (cnx + pols[i]->xfrm_nr >= XFRM_MAX_DEPTH) {
			error = -ENOBUFS;
			goto fail;
		}

		ret = xfrm_tmpl_resolve_one(pols[i], fl, &tpp[cnx], family);
		if (ret < 0) {
			error = ret;
			goto fail;
		} else
			cnx += ret;
	}

	/* found states are sorted for outbound processing */
	if (npols > 1)
		xfrm_state_sort(xfrm, tpp, cnx, family);

	return cnx;

 fail:
	for (cnx--; cnx>=0; cnx--)
		xfrm_state_put(tpp[cnx]);
	return error;

}

/* Check that the bundle accepts the flow and its components are
 * still valid.
 */

static inline int xfrm_get_tos(struct flowi *fl, int family)
{
	struct xfrm_policy_afinfo *afinfo = xfrm_policy_get_afinfo(family);
	int tos;

	if (!afinfo)
		return -EINVAL;

	tos = afinfo->get_tos(fl);

	xfrm_policy_put_afinfo(afinfo);

	return tos;
}

static struct flow_cache_object *xfrm_bundle_flo_get(struct flow_cache_object *flo)
{
	struct xfrm_dst *xdst = container_of(flo, struct xfrm_dst, flo);
	struct dst_entry *dst = &xdst->u.dst;

	if (xdst->route == NULL) {
		/* Dummy bundle - if it has xfrms we were not
		 * able to build bundle as template resolution failed.
		 * It means we need to try again resolving. */
		if (xdst->num_xfrms > 0)
			return NULL;
	} else {
		/* Real bundle */
		if (stale_bundle(dst))
			return NULL;
	}

	dst_hold(dst);
	return flo;
}

static int xfrm_bundle_flo_check(struct flow_cache_object *flo)
{
	struct xfrm_dst *xdst = container_of(flo, struct xfrm_dst, flo);
	struct dst_entry *dst = &xdst->u.dst;

	if (!xdst->route)
		return 0;
	if (stale_bundle(dst))
		return 0;

	return 1;
}

static void xfrm_bundle_flo_delete(struct flow_cache_object *flo)
{
	struct xfrm_dst *xdst = container_of(flo, struct xfrm_dst, flo);
	struct dst_entry *dst = &xdst->u.dst;

	dst_free(dst);
}

static const struct flow_cache_ops xfrm_bundle_fc_ops = {
	.get = xfrm_bundle_flo_get,
	.check = xfrm_bundle_flo_check,
	.delete = xfrm_bundle_flo_delete,
};

static inline struct xfrm_dst *xfrm_alloc_dst(struct net *net, int family)
{
	struct xfrm_policy_afinfo *afinfo = xfrm_policy_get_afinfo(family);
	struct dst_ops *dst_ops;
	struct xfrm_dst *xdst;

	if (!afinfo)
		return ERR_PTR(-EINVAL);

	switch (family) {
	case AF_INET:
		dst_ops = &net->xfrm.xfrm4_dst_ops;
		break;
#if defined(CONFIG_IPV6) || defined(CONFIG_IPV6_MODULE)
	case AF_INET6:
		dst_ops = &net->xfrm.xfrm6_dst_ops;
		break;
#endif
	default:
		BUG();
	}
	xdst = dst_alloc(dst_ops) ?: ERR_PTR(-ENOBUFS);
	xfrm_policy_put_afinfo(afinfo);

	xdst->flo.ops = &xfrm_bundle_fc_ops;

	return xdst;
}

static inline int xfrm_init_path(struct xfrm_dst *path, struct dst_entry *dst,
				 int nfheader_len)
{
	struct xfrm_policy_afinfo *afinfo =
		xfrm_policy_get_afinfo(dst->ops->family);
	int err;

	if (!afinfo)
		return -EINVAL;

	err = afinfo->init_path(path, dst, nfheader_len);

	xfrm_policy_put_afinfo(afinfo);

	return err;
}

static inline int xfrm_fill_dst(struct xfrm_dst *xdst, struct net_device *dev,
				struct flowi *fl)
{
	struct xfrm_policy_afinfo *afinfo =
		xfrm_policy_get_afinfo(xdst->u.dst.ops->family);
	int err;

	if (!afinfo)
		return -EINVAL;

	err = afinfo->fill_dst(xdst, dev, fl);

	xfrm_policy_put_afinfo(afinfo);

	return err;
}


/* Allocate chain of dst_entry's, attach known xfrm's, calculate
 * all the metrics... Shortly, bundle a bundle.
 */

static struct dst_entry *xfrm_bundle_create(struct xfrm_policy *policy,
					    struct xfrm_state **xfrm, int nx,
					    struct flowi *fl,
					    struct dst_entry *dst, 
					    int path_index)
{
	struct net *net = xp_net(policy);
	unsigned long now = jiffies;
	struct net_device *dev;
	struct dst_entry *dst_prev = NULL;
	struct dst_entry *dst0 = NULL;
	int i = 0;
	int err;
	int header_len = 0;
	int nfheader_len = 0;
	int trailer_len = 0;
	int tos;
	int family = policy->selector.family;
	xfrm_address_t saddr, daddr;

	xfrm_flowi_addr_get(fl, &saddr, &daddr, family);

	tos = xfrm_get_tos(fl, family);
	err = tos;
	if (tos < 0)
		goto put_states;

	dst_hold(dst);

	for (; i < nx; i++) {
		struct xfrm_dst *xdst = xfrm_alloc_dst(net, family);
		struct dst_entry *dst1 = &xdst->u.dst;

		err = PTR_ERR(xdst);
		if (IS_ERR(xdst)) {
			dst_release(dst);
			goto put_states;
		}

		if (!dst_prev)
			dst0 = dst1;
		else {
			dst_prev->child = dst_clone(dst1);
			dst1->flags |= DST_NOHASH;
		}

		if (xfrm[i]->props.mode != XFRM_MODE_TRANSPORT) {
			family = xfrm[i]->props.family;
			dst = xfrm_dst_lookup(xfrm[i], tos, &saddr, &daddr,
					      family, path_index);
			err = PTR_ERR(dst);
			if (IS_ERR(dst))
				goto put_states;
		} else
			dst_hold(dst);

  		xdst->route = dst;
		memcpy(&dst1->metrics, &dst->metrics, sizeof(dst->metrics));

		dst1->xfrm = xfrm[i];
		xdst->xfrm_genid = xfrm[i]->genid;

		dst1->obsolete = -1;
		dst1->flags |= DST_HOST;
		dst1->lastuse = now;

		dst1->input = dst_discard;
		dst1->output = xfrm[i]->outer_mode->afinfo->output;

		dst1->next = dst_prev;
		dst_prev = dst1;

		header_len += xfrm[i]->props.header_len;
		if (xfrm[i]->type->flags & XFRM_TYPE_NON_FRAGMENT)
			nfheader_len += xfrm[i]->props.header_len;
		trailer_len += xfrm[i]->props.trailer_len;
	}

	dst_prev->child = dst;
	dst0->path = dst;

	err = -ENODEV;
	dev = dst->dev;
	if (!dev)
		goto free_dst;

	/* Copy neighbour for reachability confirmation */
	dst0->neighbour = neigh_clone(dst->neighbour);

	xfrm_init_path((struct xfrm_dst *)dst0, dst, nfheader_len);
	xfrm_init_pmtu(dst_prev);

	for (dst_prev = dst0; dst_prev != dst; dst_prev = dst_prev->child) {
		struct xfrm_dst *xdst = (struct xfrm_dst *)dst_prev;

		err = xfrm_fill_dst(xdst, dev, fl);
		if (err)
			goto free_dst;

		dst_prev->header_len = header_len;
		dst_prev->trailer_len = trailer_len;
		header_len -= xdst->u.dst.xfrm->props.header_len;
		trailer_len -= xdst->u.dst.xfrm->props.trailer_len;
	}

out:
	return dst0;

put_states:
	for (; i < nx; i++)
		xfrm_state_put(xfrm[i]);
free_dst:
	if (dst0)
		dst_free(dst0);
	dst0 = ERR_PTR(err);
	goto out;
}

static int inline
xfrm_dst_alloc_copy(void **target, void *src, int size)
{
	if (!*target) {
		*target = kmalloc(size, GFP_ATOMIC);
		if (!*target)
			return -ENOMEM;
	}
	memcpy(*target, src, size);
	return 0;
}

static int inline
xfrm_dst_update_parent(struct dst_entry *dst, struct xfrm_selector *sel)
{
#ifdef CONFIG_XFRM_SUB_POLICY
	struct xfrm_dst *xdst = (struct xfrm_dst *)dst;
	return xfrm_dst_alloc_copy((void **)&(xdst->partner),
				   sel, sizeof(*sel));
#else
	return 0;
#endif
}

static int inline
xfrm_dst_update_origin(struct dst_entry *dst, struct flowi *fl)
{
#ifdef CONFIG_XFRM_SUB_POLICY
	struct xfrm_dst *xdst = (struct xfrm_dst *)dst;
	return xfrm_dst_alloc_copy((void **)&(xdst->origin), fl, sizeof(*fl));
#else
	return 0;
#endif
}

static int xfrm_expand_policies(struct flowi *fl, u16 family,
				struct xfrm_policy **pols,
				int *num_pols, int *num_xfrms)
{
	int i;

	if (*num_pols == 0 || !pols[0]) {
		*num_pols = 0;
		*num_xfrms = 0;
		return 0;
	}
	if (IS_ERR(pols[0]))
		return PTR_ERR(pols[0]);

	*num_xfrms = pols[0]->xfrm_nr;

#ifdef CONFIG_XFRM_SUB_POLICY
	if (pols[0] && pols[0]->action == XFRM_POLICY_ALLOW &&
	    pols[0]->type != XFRM_POLICY_TYPE_MAIN) {
		pols[1] = xfrm_policy_lookup_bytype(xp_net(pols[0]),
						    XFRM_POLICY_TYPE_MAIN,
						    fl, family,
						    XFRM_POLICY_OUT);
		if (pols[1]) {
			if (IS_ERR(pols[1])) {
				xfrm_pols_put(pols, *num_pols);
				return PTR_ERR(pols[1]);
			}
			(*num_pols) ++;
			(*num_xfrms) += pols[1]->xfrm_nr;
		}
	}
#endif
	for (i = 0; i < *num_pols; i++) {
		if (pols[i]->action != XFRM_POLICY_ALLOW) {
			*num_xfrms = -1;
			break;
		}
	}

	return 0;

}

static struct xfrm_dst *
xfrm_resolve_and_create_bundle(struct xfrm_policy **pols, int num_pols,
			       struct flowi *fl, u16 family,
			       struct dst_entry *dst_orig)
{
	struct net *net = xp_net(pols[0]);
	struct xfrm_state *xfrm[XFRM_MAX_DEPTH];
	struct dst_entry *dst;
	struct xfrm_dst *xdst;
	int err;

	/* Try to instantiate a bundle */
	err = xfrm_tmpl_resolve(pols, num_pols, fl, xfrm, family);
	if (err <= 0) {
		if (err != 0 && err != -EAGAIN)
			XFRM_INC_STATS(net, LINUX_MIB_XFRMOUTPOLERROR);
		return ERR_PTR(err);
	}

	dst = xfrm_bundle_create(pols[0], xfrm, err, fl, dst_orig);
	if (IS_ERR(dst)) {
		XFRM_INC_STATS(net, LINUX_MIB_XFRMOUTBUNDLEGENERROR);
		return ERR_CAST(dst);
	}

	xdst = (struct xfrm_dst *)dst;
	xdst->num_xfrms = err;
	if (num_pols > 1)
		err = xfrm_dst_update_parent(dst, &pols[1]->selector);
	else
		err = xfrm_dst_update_origin(dst, fl);
	if (unlikely(err)) {
		dst_free(dst);
		XFRM_INC_STATS(net, LINUX_MIB_XFRMOUTBUNDLECHECKERROR);
		return ERR_PTR(err);
	}

	xdst->num_pols = num_pols;
	memcpy(xdst->pols, pols, sizeof(struct xfrm_policy*) * num_pols);
	xdst->policy_genid = atomic_read(&pols[0]->genid);

	return xdst;
}

static struct flow_cache_object *
xfrm_bundle_lookup(struct net *net, struct flowi *fl, u16 family, u8 dir,
		   struct flow_cache_object *oldflo, void *ctx)
{
	struct dst_entry *dst_orig = (struct dst_entry *)ctx;
	struct xfrm_policy *pols[XFRM_POLICY_TYPE_MAX];
	struct xfrm_dst *xdst, *new_xdst;
	int num_pols = 0, num_xfrms = 0, i, err, pol_dead;

	/* Check if the policies from old bundle are usable */
	xdst = NULL;
	if (oldflo) {
		xdst = container_of(oldflo, struct xfrm_dst, flo);
		num_pols = xdst->num_pols;
		num_xfrms = xdst->num_xfrms;
		pol_dead = 0;
		for (i = 0; i < num_pols; i++) {
			pols[i] = xdst->pols[i];
			pol_dead |= pols[i]->walk.dead;
		}
		if (pol_dead) {
			dst_free(&xdst->u.dst);
			xdst = NULL;
			num_pols = 0;
			num_xfrms = 0;
			oldflo = NULL;
		}
	}

	/* Resolve policies to use if we couldn't get them from
	 * previous cache entry */
	if (xdst == NULL) {
		num_pols = 1;
		pols[0] = __xfrm_policy_lookup(net, fl, family, dir);
		err = xfrm_expand_policies(fl, family, pols,
					   &num_pols, &num_xfrms);
		if (err < 0)
			goto inc_error;
		if (num_pols == 0)
			return NULL;
		if (num_xfrms <= 0)
			goto make_dummy_bundle;
	}

	new_xdst = xfrm_resolve_and_create_bundle(pols, num_pols, fl, family, dst_orig);
	if (IS_ERR(new_xdst)) {
		err = PTR_ERR(new_xdst);
		if (err != -EAGAIN)
			goto error;
		if (oldflo == NULL)
			goto make_dummy_bundle;
		dst_hold(&xdst->u.dst);
		return oldflo;
	} else if (new_xdst == NULL) {
		num_xfrms = 0;
		if (oldflo == NULL)
			goto make_dummy_bundle;
		xdst->num_xfrms = 0;
		dst_hold(&xdst->u.dst);
		return oldflo;
	}

	/* Kill the previous bundle */
	if (xdst) {
		/* The policies were stolen for newly generated bundle */
		xdst->num_pols = 0;
		dst_free(&xdst->u.dst);
	}

	/* Flow cache does not have reference, it dst_free()'s,
	 * but we do need to return one reference for original caller */
	dst_hold(&new_xdst->u.dst);
	return &new_xdst->flo;

make_dummy_bundle:
	/* We found policies, but there's no bundles to instantiate:
	 * either because the policy blocks, has no transformations or
	 * we could not build template (no xfrm_states).*/
	xdst = xfrm_alloc_dst(net, family);
	if (IS_ERR(xdst)) {
		xfrm_pols_put(pols, num_pols);
		return ERR_CAST(xdst);
	}
	xdst->num_pols = num_pols;
	xdst->num_xfrms = num_xfrms;
	memcpy(xdst->pols, pols, sizeof(struct xfrm_policy*) * num_pols);

	dst_hold(&xdst->u.dst);
	return &xdst->flo;

inc_error:
	XFRM_INC_STATS(net, LINUX_MIB_XFRMOUTPOLERROR);
error:
	if (xdst != NULL)
		dst_free(&xdst->u.dst);
	else
		xfrm_pols_put(pols, num_pols);
	return ERR_PTR(err);
}

/* Main function: finds/creates a bundle for given flow.
 *
 * At the moment we eat a raw IP route. Mostly to speed up lookups
 * on interfaces with disabled IPsec.
 */
int __xfrm_lookup(struct net *net, struct dst_entry **dst_p, struct flowi *fl,
		  struct sock *sk, int flags)
{
	struct xfrm_policy *pols[XFRM_POLICY_TYPE_MAX];
	struct flow_cache_object *flo;
	struct xfrm_dst *xdst;
	struct dst_entry *dst, *dst_orig = *dst_p, *route;
	u16 family = dst_orig->ops->family;
	u8 dir = policy_to_flow_dir(XFRM_POLICY_OUT);
<<<<<<< HEAD
	int i, err, num_pols, num_xfrms = 0, drop_pols = 0;
=======
	int path_index=0;

	/*Currently, path indices are used only with TCP*/
	if (sk && (sk->sk_protocol==IPPROTO_TCP || 
		   sk->sk_protocol==IPPROTO_MTCPSUB)) {
		path_index= tcp_sk(sk)->path_index;
		fl->path_index=path_index;
	}
>>>>>>> 3d882955

restart:
	dst = NULL;
	xdst = NULL;
	route = NULL;

	if (sk && sk->sk_policy[XFRM_POLICY_OUT]) {
		num_pols = 1;
		pols[0] = xfrm_sk_policy_lookup(sk, XFRM_POLICY_OUT, fl);
		err = xfrm_expand_policies(fl, family, pols,
					   &num_pols, &num_xfrms);
		if (err < 0)
			goto dropdst;

		if (num_pols) {
			if (num_xfrms <= 0) {
				drop_pols = num_pols;
				goto no_transform;
			}

			xdst = xfrm_resolve_and_create_bundle(
					pols, num_pols, fl,
					family, dst_orig);
			if (IS_ERR(xdst)) {
				xfrm_pols_put(pols, num_pols);
				err = PTR_ERR(xdst);
				goto dropdst;
			} else if (xdst == NULL) {
				num_xfrms = 0;
				drop_pols = num_pols;
				goto no_transform;
			}

			spin_lock_bh(&xfrm_policy_sk_bundle_lock);
			xdst->u.dst.next = xfrm_policy_sk_bundles;
			xfrm_policy_sk_bundles = &xdst->u.dst;
			spin_unlock_bh(&xfrm_policy_sk_bundle_lock);

			route = xdst->route;
		}
	}

	if (xdst == NULL) {
		/* To accelerate a bit...  */
		if ((dst_orig->flags & DST_NOXFRM) ||
		    !net->xfrm.policy_count[XFRM_POLICY_OUT])
			goto nopol;

		flo = flow_cache_lookup(net, fl, family, dir,
					xfrm_bundle_lookup, dst_orig);
		if (flo == NULL)
			goto nopol;
		if (IS_ERR(flo)) {
			err = PTR_ERR(flo);
			goto dropdst;
		}
		xdst = container_of(flo, struct xfrm_dst, flo);

		num_pols = xdst->num_pols;
		num_xfrms = xdst->num_xfrms;
		memcpy(pols, xdst->pols, sizeof(struct xfrm_policy*) * num_pols);
		route = xdst->route;
	}

	dst = &xdst->u.dst;
	if (route == NULL && num_xfrms > 0) {
		/* The only case when xfrm_bundle_lookup() returns a
		 * bundle with null route, is when the template could
		 * not be resolved. It means policies are there, but
		 * bundle could not be created, since we don't yet
		 * have the xfrm_state's. We need to wait for KM to
		 * negotiate new SA's or bail out with error.*/
		if (net->xfrm.sysctl_larval_drop) {
			/* EREMOTE tells the caller to generate
			 * a one-shot blackhole route. */
			dst_release(dst);
			xfrm_pols_put(pols, drop_pols);
			XFRM_INC_STATS(net, LINUX_MIB_XFRMOUTNOSTATES);
			return -EREMOTE;
		}
		if (flags & XFRM_LOOKUP_WAIT) {
			DECLARE_WAITQUEUE(wait, current);

			add_wait_queue(&net->xfrm.km_waitq, &wait);
			set_current_state(TASK_INTERRUPTIBLE);
			schedule();
			set_current_state(TASK_RUNNING);
			remove_wait_queue(&net->xfrm.km_waitq, &wait);

			if (!signal_pending(current)) {
				dst_release(dst);
				goto restart;
			}

			err = -ERESTART;
		} else
			err = -EAGAIN;

		XFRM_INC_STATS(net, LINUX_MIB_XFRMOUTNOSTATES);
		goto error;
	}

no_transform:
	if (num_pols == 0)
		goto nopol;

	if ((flags & XFRM_LOOKUP_ICMP) &&
	    !(pols[0]->flags & XFRM_POLICY_ICMP)) {
		err = -ENOENT;
		goto error;
	}

	for (i = 0; i < num_pols; i++)
		pols[i]->curlft.use_time = get_seconds();

	if (num_xfrms < 0) {
		/* Prohibit the flow */
		XFRM_INC_STATS(net, LINUX_MIB_XFRMOUTPOLBLOCK);
		err = -EPERM;
		goto error;
<<<<<<< HEAD
	} else if (num_xfrms > 0) {
		/* Flow transformed */
		*dst_p = dst;
		dst_release(dst_orig);
	} else {
		/* Flow passes untransformed */
		dst_release(dst);
=======

	case XFRM_POLICY_ALLOW:
#ifndef CONFIG_XFRM_SUB_POLICY
		if (policy->xfrm_nr == 0) {
			/* Flow passes not transformed. */
			xfrm_pol_put(policy);
			return 0;
		}
#endif

		/* Try to find matching bundle.
		 *
		 * LATER: help from flow cache. It is optional, this
		 * is required only for output policy.
		 */
		dst = xfrm_find_bundle(fl, policy, family);
		if (IS_ERR(dst)) {
			XFRM_INC_STATS(LINUX_MIB_XFRMOUTBUNDLECHECKERROR);
			err = PTR_ERR(dst);
			goto error;
		}

		if (dst)
			break;

#ifdef CONFIG_XFRM_SUB_POLICY
		if (pols[0]->type != XFRM_POLICY_TYPE_MAIN) {
			pols[1] = xfrm_policy_lookup_bytype(XFRM_POLICY_TYPE_MAIN,
							    fl, family,
							    XFRM_POLICY_OUT);
			if (pols[1]) {
				if (IS_ERR(pols[1])) {
					XFRM_INC_STATS(LINUX_MIB_XFRMOUTPOLERROR);
					err = PTR_ERR(pols[1]);
					goto error;
				}
				if (pols[1]->action == XFRM_POLICY_BLOCK) {
					XFRM_INC_STATS(LINUX_MIB_XFRMOUTPOLBLOCK);
					err = -EPERM;
					goto error;
				}
				npols ++;
				xfrm_nr += pols[1]->xfrm_nr;
			}
		}

		/*
		 * Because neither flowi nor bundle information knows about
		 * transformation template size. On more than one policy usage
		 * we can realize whether all of them is bypass or not after
		 * they are searched. See above not-transformed bypass
		 * is surrounded by non-sub policy configuration, too.
		 */
		if (xfrm_nr == 0) {
			/* Flow passes not transformed. */
			xfrm_pols_put(pols, npols);
			return 0;
		}

#endif
		nx = xfrm_tmpl_resolve(pols, npols, fl, xfrm, family);

		if (unlikely(nx<0)) {
			err = nx;
			if (err == -EAGAIN && sysctl_xfrm_larval_drop) {
				/* EREMOTE tells the caller to generate
				 * a one-shot blackhole route.
				 */
				XFRM_INC_STATS(LINUX_MIB_XFRMOUTNOSTATES);
				xfrm_pol_put(policy);
				return -EREMOTE;
			}
			if (err == -EAGAIN && (flags & XFRM_LOOKUP_WAIT)) {
				DECLARE_WAITQUEUE(wait, current);

				add_wait_queue(&km_waitq, &wait);
				set_current_state(TASK_INTERRUPTIBLE);
				schedule();
				set_current_state(TASK_RUNNING);
				remove_wait_queue(&km_waitq, &wait);

				nx = xfrm_tmpl_resolve(pols, npols, fl, xfrm, family);

				if (nx == -EAGAIN && signal_pending(current)) {
					XFRM_INC_STATS(LINUX_MIB_XFRMOUTNOSTATES);
					err = -ERESTART;
					goto error;
				}
				if (nx == -EAGAIN ||
				    genid != atomic_read(&flow_cache_genid)) {
					xfrm_pols_put(pols, npols);
					goto restart;
				}
				err = nx;
			}
			if (err < 0) {
				XFRM_INC_STATS(LINUX_MIB_XFRMOUTNOSTATES);
				goto error;
			}
		}
		if (nx == 0) {
			/* Flow passes not transformed. */
			xfrm_pols_put(pols, npols);
			return 0;
		}

		dst = xfrm_bundle_create(policy, xfrm, nx, fl, dst_orig,
					 path_index);
		err = PTR_ERR(dst);
		if (IS_ERR(dst)) {
			XFRM_INC_STATS(LINUX_MIB_XFRMOUTBUNDLEGENERROR);
			goto error;
		}

		for (pi = 0; pi < npols; pi++) {
			read_lock_bh(&pols[pi]->lock);
			pol_dead |= pols[pi]->walk.dead;
			read_unlock_bh(&pols[pi]->lock);
		}

		write_lock_bh(&policy->lock);
		if (unlikely(pol_dead || stale_bundle(dst))) {
			/* Wow! While we worked on resolving, this
			 * policy has gone. Retry. It is not paranoia,
			 * we just cannot enlist new bundle to dead object.
			 * We can't enlist stable bundles either.
			 */
			write_unlock_bh(&policy->lock);
			dst_free(dst);

			if (pol_dead)
				XFRM_INC_STATS(LINUX_MIB_XFRMOUTPOLDEAD);
			else
				XFRM_INC_STATS(LINUX_MIB_XFRMOUTBUNDLECHECKERROR);
			err = -EHOSTUNREACH;
			goto error;
		}

		if (npols > 1)
			err = xfrm_dst_update_parent(dst, &pols[1]->selector);
		else
			err = xfrm_dst_update_origin(dst, fl);
		if (unlikely(err)) {
			write_unlock_bh(&policy->lock);
			dst_free(dst);
			XFRM_INC_STATS(LINUX_MIB_XFRMOUTBUNDLECHECKERROR);
			goto error;
		}

		dst->next = policy->bundles;
		policy->bundles = dst;
		dst->path_index=fl->path_index;
		dst_hold(dst);
		write_unlock_bh(&policy->lock);
>>>>>>> 3d882955
	}
ok:
	xfrm_pols_put(pols, drop_pols);
	return 0;

nopol:
	if (!(flags & XFRM_LOOKUP_ICMP))
		goto ok;
	err = -ENOENT;
error:
	dst_release(dst);
dropdst:
	dst_release(dst_orig);
	*dst_p = NULL;
	xfrm_pols_put(pols, drop_pols);
	return err;
}
EXPORT_SYMBOL(__xfrm_lookup);

int xfrm_lookup(struct net *net, struct dst_entry **dst_p, struct flowi *fl,
		struct sock *sk, int flags)
{
	int err = __xfrm_lookup(net, dst_p, fl, sk, flags);

	if (err == -EREMOTE) {
		dst_release(*dst_p);
		*dst_p = NULL;
		err = -EAGAIN;
	}

	return err;
}
EXPORT_SYMBOL(xfrm_lookup);

static inline int
xfrm_secpath_reject(int idx, struct sk_buff *skb, struct flowi *fl)
{
	struct xfrm_state *x;

	if (!skb->sp || idx < 0 || idx >= skb->sp->len)
		return 0;
	x = skb->sp->xvec[idx];
	if (!x->type->reject)
		return 0;
	return x->type->reject(x, skb, fl);
}

/* When skb is transformed back to its "native" form, we have to
 * check policy restrictions. At the moment we make this in maximally
 * stupid way. Shame on me. :-) Of course, connected sockets must
 * have policy cached at them.
 */

static inline int
xfrm_state_ok(struct xfrm_tmpl *tmpl, struct xfrm_state *x,
	      unsigned short family)
{
	if (xfrm_state_kern(x))
		return tmpl->optional && !xfrm_state_addr_cmp(tmpl, x, tmpl->encap_family);
	return	x->id.proto == tmpl->id.proto &&
		(x->id.spi == tmpl->id.spi || !tmpl->id.spi) &&
		(x->props.reqid == tmpl->reqid || !tmpl->reqid) &&
		x->props.mode == tmpl->mode &&
		(tmpl->allalgs || (tmpl->aalgos & (1<<x->props.aalgo)) ||
		 !(xfrm_id_proto_match(tmpl->id.proto, IPSEC_PROTO_ANY))) &&
		!(x->props.mode != XFRM_MODE_TRANSPORT &&
		  xfrm_state_addr_cmp(tmpl, x, family));
}

/*
 * 0 or more than 0 is returned when validation is succeeded (either bypass
 * because of optional transport mode, or next index of the mathced secpath
 * state with the template.
 * -1 is returned when no matching template is found.
 * Otherwise "-2 - errored_index" is returned.
 */
static inline int
xfrm_policy_ok(struct xfrm_tmpl *tmpl, struct sec_path *sp, int start,
	       unsigned short family)
{
	int idx = start;

	if (tmpl->optional) {
		if (tmpl->mode == XFRM_MODE_TRANSPORT)
			return start;
	} else
		start = -1;
	for (; idx < sp->len; idx++) {
		if (xfrm_state_ok(tmpl, sp->xvec[idx], family))
			return ++idx;
		if (sp->xvec[idx]->props.mode != XFRM_MODE_TRANSPORT) {
			if (start == -1)
				start = -2-idx;
			break;
		}
	}
	return start;
}

int __xfrm_decode_session(struct sk_buff *skb, struct flowi *fl,
			  unsigned int family, int reverse)
{
	struct xfrm_policy_afinfo *afinfo = xfrm_policy_get_afinfo(family);
	int err;

	if (unlikely(afinfo == NULL))
		return -EAFNOSUPPORT;

	afinfo->decode_session(skb, fl, reverse);
	err = security_xfrm_decode_session(skb, &fl->secid);
	xfrm_policy_put_afinfo(afinfo);
	return err;
}
EXPORT_SYMBOL(__xfrm_decode_session);

static inline int secpath_has_nontransport(struct sec_path *sp, int k, int *idxp)
{
	for (; k < sp->len; k++) {
		if (sp->xvec[k]->props.mode != XFRM_MODE_TRANSPORT) {
			*idxp = k;
			return 1;
		}
	}

	return 0;
}

int __xfrm_policy_check(struct sock *sk, int dir, struct sk_buff *skb,
			unsigned short family)
{
	struct net *net = dev_net(skb->dev);
	struct xfrm_policy *pol;
	struct xfrm_policy *pols[XFRM_POLICY_TYPE_MAX];
	int npols = 0;
	int xfrm_nr;
	int pi;
	int reverse;
	struct flowi fl;
	u8 fl_dir;
	int xerr_idx = -1;

	reverse = dir & ~XFRM_POLICY_MASK;
	dir &= XFRM_POLICY_MASK;
	fl_dir = policy_to_flow_dir(dir);

	if (__xfrm_decode_session(skb, &fl, family, reverse) < 0) {
		XFRM_INC_STATS(net, LINUX_MIB_XFRMINHDRERROR);
		return 0;
	}

	nf_nat_decode_session(skb, &fl, family);

	/* First, check used SA against their selectors. */
	if (skb->sp) {
		int i;

		for (i=skb->sp->len-1; i>=0; i--) {
			struct xfrm_state *x = skb->sp->xvec[i];
			if (!xfrm_selector_match(&x->sel, &fl, family)) {
				XFRM_INC_STATS(net, LINUX_MIB_XFRMINSTATEMISMATCH);
				return 0;
			}
		}
	}

	pol = NULL;
	if (sk && sk->sk_policy[dir]) {
		pol = xfrm_sk_policy_lookup(sk, dir, &fl);
		if (IS_ERR(pol)) {
			XFRM_INC_STATS(net, LINUX_MIB_XFRMINPOLERROR);
			return 0;
		}
	}

	if (!pol) {
		struct flow_cache_object *flo;

		flo = flow_cache_lookup(net, &fl, family, fl_dir,
					xfrm_policy_lookup, NULL);
		if (IS_ERR_OR_NULL(flo))
			pol = ERR_CAST(flo);
		else
			pol = container_of(flo, struct xfrm_policy, flo);
	}

	if (IS_ERR(pol)) {
		XFRM_INC_STATS(net, LINUX_MIB_XFRMINPOLERROR);
		return 0;
	}

	if (!pol) {
		if (skb->sp && secpath_has_nontransport(skb->sp, 0, &xerr_idx)) {
			xfrm_secpath_reject(xerr_idx, skb, &fl);
			XFRM_INC_STATS(net, LINUX_MIB_XFRMINNOPOLS);
			return 0;
		}
		return 1;
	}

	pol->curlft.use_time = get_seconds();

	pols[0] = pol;
	npols ++;
#ifdef CONFIG_XFRM_SUB_POLICY
	if (pols[0]->type != XFRM_POLICY_TYPE_MAIN) {
		pols[1] = xfrm_policy_lookup_bytype(net, XFRM_POLICY_TYPE_MAIN,
						    &fl, family,
						    XFRM_POLICY_IN);
		if (pols[1]) {
			if (IS_ERR(pols[1])) {
				XFRM_INC_STATS(net, LINUX_MIB_XFRMINPOLERROR);
				return 0;
			}
			pols[1]->curlft.use_time = get_seconds();
			npols ++;
		}
	}
#endif

	if (pol->action == XFRM_POLICY_ALLOW) {
		struct sec_path *sp;
		static struct sec_path dummy;
		struct xfrm_tmpl *tp[XFRM_MAX_DEPTH];
		struct xfrm_tmpl *stp[XFRM_MAX_DEPTH];
		struct xfrm_tmpl **tpp = tp;
		int ti = 0;
		int i, k;

		if ((sp = skb->sp) == NULL)
			sp = &dummy;

		for (pi = 0; pi < npols; pi++) {
			if (pols[pi] != pol &&
			    pols[pi]->action != XFRM_POLICY_ALLOW) {
				XFRM_INC_STATS(net, LINUX_MIB_XFRMINPOLBLOCK);
				goto reject;
			}
			if (ti + pols[pi]->xfrm_nr >= XFRM_MAX_DEPTH) {
				XFRM_INC_STATS(net, LINUX_MIB_XFRMINBUFFERERROR);
				goto reject_error;
			}
			for (i = 0; i < pols[pi]->xfrm_nr; i++)
				tpp[ti++] = &pols[pi]->xfrm_vec[i];
		}
		xfrm_nr = ti;
		if (npols > 1) {
			xfrm_tmpl_sort(stp, tpp, xfrm_nr, family);
			tpp = stp;
		}

		/* For each tunnel xfrm, find the first matching tmpl.
		 * For each tmpl before that, find corresponding xfrm.
		 * Order is _important_. Later we will implement
		 * some barriers, but at the moment barriers
		 * are implied between each two transformations.
		 */
		for (i = xfrm_nr-1, k = 0; i >= 0; i--) {
			k = xfrm_policy_ok(tpp[i], sp, k, family);
			if (k < 0) {
				if (k < -1)
					/* "-2 - errored_index" returned */
					xerr_idx = -(2+k);
				XFRM_INC_STATS(net, LINUX_MIB_XFRMINTMPLMISMATCH);
				goto reject;
			}
		}

		if (secpath_has_nontransport(sp, k, &xerr_idx)) {
			XFRM_INC_STATS(net, LINUX_MIB_XFRMINTMPLMISMATCH);
			goto reject;
		}

		xfrm_pols_put(pols, npols);
		return 1;
	}
	XFRM_INC_STATS(net, LINUX_MIB_XFRMINPOLBLOCK);

reject:
	xfrm_secpath_reject(xerr_idx, skb, &fl);
reject_error:
	xfrm_pols_put(pols, npols);
	return 0;
}
EXPORT_SYMBOL(__xfrm_policy_check);

int __xfrm_route_forward(struct sk_buff *skb, unsigned short family)
{
	struct net *net = dev_net(skb->dev);
	struct flowi fl;
	struct dst_entry *dst;
	int res;

	if (xfrm_decode_session(skb, &fl, family) < 0) {
		XFRM_INC_STATS(net, LINUX_MIB_XFRMFWDHDRERROR);
		return 0;
	}

	skb_dst_force(skb);
	dst = skb_dst(skb);

	res = xfrm_lookup(net, &dst, &fl, NULL, 0) == 0;
	skb_dst_set(skb, dst);
	return res;
}
EXPORT_SYMBOL(__xfrm_route_forward);

/* Optimize later using cookies and generation ids. */

static struct dst_entry *xfrm_dst_check(struct dst_entry *dst, u32 cookie)
{
	/* Code (such as __xfrm4_bundle_create()) sets dst->obsolete
	 * to "-1" to force all XFRM destinations to get validated by
	 * dst_ops->check on every use.  We do this because when a
	 * normal route referenced by an XFRM dst is obsoleted we do
	 * not go looking around for all parent referencing XFRM dsts
	 * so that we can invalidate them.  It is just too much work.
	 * Instead we make the checks here on every use.  For example:
	 *
	 *	XFRM dst A --> IPv4 dst X
	 *
	 * X is the "xdst->route" of A (X is also the "dst->path" of A
	 * in this example).  If X is marked obsolete, "A" will not
	 * notice.  That's what we are validating here via the
	 * stale_bundle() check.
	 *
	 * When a policy's bundle is pruned, we dst_free() the XFRM
	 * dst which causes it's ->obsolete field to be set to a
	 * positive non-zero integer.  If an XFRM dst has been pruned
	 * like this, we want to force a new route lookup.
	 */
	if (dst->obsolete < 0 && !stale_bundle(dst))
		return dst;

	return NULL;
}

static int stale_bundle(struct dst_entry *dst)
{
	return !xfrm_bundle_ok(NULL, (struct xfrm_dst *)dst, NULL, AF_UNSPEC, 0);
}

void xfrm_dst_ifdown(struct dst_entry *dst, struct net_device *dev)
{
	while ((dst = dst->child) && dst->xfrm && dst->dev == dev) {
		dst->dev = dev_net(dev)->loopback_dev;
		dev_hold(dst->dev);
		dev_put(dev);
	}
}
EXPORT_SYMBOL(xfrm_dst_ifdown);

static void xfrm_link_failure(struct sk_buff *skb)
{
	/* Impossible. Such dst must be popped before reaches point of failure. */
}

static struct dst_entry *xfrm_negative_advice(struct dst_entry *dst)
{
	if (dst) {
		if (dst->obsolete) {
			dst_release(dst);
			dst = NULL;
		}
	}
	return dst;
}

static void __xfrm_garbage_collect(struct net *net)
{
	struct dst_entry *head, *next;

	flow_cache_flush();

	spin_lock_bh(&xfrm_policy_sk_bundle_lock);
	head = xfrm_policy_sk_bundles;
	xfrm_policy_sk_bundles = NULL;
	spin_unlock_bh(&xfrm_policy_sk_bundle_lock);

	while (head) {
		next = head->next;
		dst_free(head);
		head = next;
	}
}

static void xfrm_init_pmtu(struct dst_entry *dst)
{
	do {
		struct xfrm_dst *xdst = (struct xfrm_dst *)dst;
		u32 pmtu, route_mtu_cached;

		pmtu = dst_mtu(dst->child);
		xdst->child_mtu_cached = pmtu;

		pmtu = xfrm_state_mtu(dst->xfrm, pmtu);

		route_mtu_cached = dst_mtu(xdst->route);
		xdst->route_mtu_cached = route_mtu_cached;

		if (pmtu > route_mtu_cached)
			pmtu = route_mtu_cached;
		dst->metrics[RTAX_MTU-1] = pmtu;
	} while ((dst = dst->next));
}

/* Check that the bundle accepts the flow and its components are
 * still valid.
 */

int xfrm_bundle_ok(struct xfrm_policy *pol, struct xfrm_dst *first,
		struct flowi *fl, int family, int strict)
{
	struct dst_entry *dst = &first->u.dst;
	struct xfrm_dst *last;
	u32 mtu;

	if (!dst_check(dst->path, ((struct xfrm_dst *)dst)->path_cookie) ||
	    (dst->dev && !netif_running(dst->dev)))
		return 0;
#ifdef CONFIG_XFRM_SUB_POLICY
	if (fl) {
		if (first->origin && !flow_cache_uli_match(first->origin, fl))
			return 0;
		if (first->partner &&
		    !xfrm_selector_match(first->partner, fl, family))
			return 0;
	}
#endif

	last = NULL;

	do {
		struct xfrm_dst *xdst = (struct xfrm_dst *)dst;

		if (fl && !xfrm_selector_match(&dst->xfrm->sel, fl, family))
			return 0;
		if (fl && pol &&
		    !security_xfrm_state_pol_flow_match(dst->xfrm, pol, fl))
			return 0;
		if (dst->xfrm->km.state != XFRM_STATE_VALID)
			return 0;
		if (xdst->xfrm_genid != dst->xfrm->genid)
			return 0;
		if (xdst->num_pols > 0 &&
		    xdst->policy_genid != atomic_read(&xdst->pols[0]->genid))
			return 0;

		if (strict && fl &&
		    !(dst->xfrm->outer_mode->flags & XFRM_MODE_FLAG_TUNNEL) &&
		    !xfrm_state_addr_flow_check(dst->xfrm, fl, family))
			return 0;

		mtu = dst_mtu(dst->child);
		if (xdst->child_mtu_cached != mtu) {
			printk(KERN_ERR "child_mtu_cached:%d,mtu:%d\n",
			       xdst->child_mtu_cached,mtu);
			last = xdst;
			xdst->child_mtu_cached = mtu;
		}

		if (!dst_check(xdst->route, xdst->route_cookie))
			return 0;
		mtu = dst_mtu(xdst->route);
		if (xdst->route_mtu_cached != mtu) {
			last = xdst;
			xdst->route_mtu_cached = mtu;
		}

		dst = dst->child;
	} while (dst->xfrm);

	if (likely(!last))
		return 1;

	mtu = last->child_mtu_cached;
	for (;;) {
		dst = &last->u.dst;

		mtu = xfrm_state_mtu(dst->xfrm, mtu);
		if (mtu > last->route_mtu_cached)
			mtu = last->route_mtu_cached;
		dst->metrics[RTAX_MTU-1] = mtu;

		if (last == first)
			break;

		printk(KERN_ERR "should not arrive here\n");
		last = (struct xfrm_dst *)last->u.dst.next;
		last->child_mtu_cached = mtu;
	}

	printk(KERN_ERR "%s:mtu set to %d\n", __FUNCTION__,mtu);
	return 1;
}

EXPORT_SYMBOL(xfrm_bundle_ok);

int xfrm_policy_register_afinfo(struct xfrm_policy_afinfo *afinfo)
{
	struct net *net;
	int err = 0;
	if (unlikely(afinfo == NULL))
		return -EINVAL;
	if (unlikely(afinfo->family >= NPROTO))
		return -EAFNOSUPPORT;
	write_lock_bh(&xfrm_policy_afinfo_lock);
	if (unlikely(xfrm_policy_afinfo[afinfo->family] != NULL))
		err = -ENOBUFS;
	else {
		struct dst_ops *dst_ops = afinfo->dst_ops;
		if (likely(dst_ops->kmem_cachep == NULL))
			dst_ops->kmem_cachep = xfrm_dst_cache;
		if (likely(dst_ops->check == NULL))
			dst_ops->check = xfrm_dst_check;
		if (likely(dst_ops->negative_advice == NULL))
			dst_ops->negative_advice = xfrm_negative_advice;
		if (likely(dst_ops->link_failure == NULL))
			dst_ops->link_failure = xfrm_link_failure;
		if (likely(afinfo->garbage_collect == NULL))
			afinfo->garbage_collect = __xfrm_garbage_collect;
		xfrm_policy_afinfo[afinfo->family] = afinfo;
	}
	write_unlock_bh(&xfrm_policy_afinfo_lock);

	rtnl_lock();
	for_each_net(net) {
		struct dst_ops *xfrm_dst_ops;

		switch (afinfo->family) {
		case AF_INET:
			xfrm_dst_ops = &net->xfrm.xfrm4_dst_ops;
			break;
#if defined(CONFIG_IPV6) || defined(CONFIG_IPV6_MODULE)
		case AF_INET6:
			xfrm_dst_ops = &net->xfrm.xfrm6_dst_ops;
			break;
#endif
		default:
			BUG();
		}
		*xfrm_dst_ops = *afinfo->dst_ops;
	}
	rtnl_unlock();

	return err;
}
EXPORT_SYMBOL(xfrm_policy_register_afinfo);

int xfrm_policy_unregister_afinfo(struct xfrm_policy_afinfo *afinfo)
{
	int err = 0;
	if (unlikely(afinfo == NULL))
		return -EINVAL;
	if (unlikely(afinfo->family >= NPROTO))
		return -EAFNOSUPPORT;
	write_lock_bh(&xfrm_policy_afinfo_lock);
	if (likely(xfrm_policy_afinfo[afinfo->family] != NULL)) {
		if (unlikely(xfrm_policy_afinfo[afinfo->family] != afinfo))
			err = -EINVAL;
		else {
			struct dst_ops *dst_ops = afinfo->dst_ops;
			xfrm_policy_afinfo[afinfo->family] = NULL;
			dst_ops->kmem_cachep = NULL;
			dst_ops->check = NULL;
			dst_ops->negative_advice = NULL;
			dst_ops->link_failure = NULL;
			afinfo->garbage_collect = NULL;
		}
	}
	write_unlock_bh(&xfrm_policy_afinfo_lock);
	return err;
}
EXPORT_SYMBOL(xfrm_policy_unregister_afinfo);

static void __net_init xfrm_dst_ops_init(struct net *net)
{
	struct xfrm_policy_afinfo *afinfo;

	read_lock_bh(&xfrm_policy_afinfo_lock);
	afinfo = xfrm_policy_afinfo[AF_INET];
	if (afinfo)
		net->xfrm.xfrm4_dst_ops = *afinfo->dst_ops;
#if defined(CONFIG_IPV6) || defined(CONFIG_IPV6_MODULE)
	afinfo = xfrm_policy_afinfo[AF_INET6];
	if (afinfo)
		net->xfrm.xfrm6_dst_ops = *afinfo->dst_ops;
#endif
	read_unlock_bh(&xfrm_policy_afinfo_lock);
}

static struct xfrm_policy_afinfo *xfrm_policy_get_afinfo(unsigned short family)
{
	struct xfrm_policy_afinfo *afinfo;
	if (unlikely(family >= NPROTO))
		return NULL;
	read_lock(&xfrm_policy_afinfo_lock);
	afinfo = xfrm_policy_afinfo[family];
	if (unlikely(!afinfo))
		read_unlock(&xfrm_policy_afinfo_lock);
	return afinfo;
}

static void xfrm_policy_put_afinfo(struct xfrm_policy_afinfo *afinfo)
{
	read_unlock(&xfrm_policy_afinfo_lock);
}

static int xfrm_dev_event(struct notifier_block *this, unsigned long event, void *ptr)
{
	struct net_device *dev = ptr;

	switch (event) {
	case NETDEV_DOWN:
		__xfrm_garbage_collect(dev_net(dev));
	}
	return NOTIFY_DONE;
}

static struct notifier_block xfrm_dev_notifier = {
	.notifier_call	= xfrm_dev_event,
};

#ifdef CONFIG_XFRM_STATISTICS
static int __net_init xfrm_statistics_init(struct net *net)
{
	int rv;

	if (snmp_mib_init((void __percpu **)net->mib.xfrm_statistics,
			  sizeof(struct linux_xfrm_mib)) < 0)
		return -ENOMEM;
	rv = xfrm_proc_init(net);
	if (rv < 0)
		snmp_mib_free((void __percpu **)net->mib.xfrm_statistics);
	return rv;
}

static void xfrm_statistics_fini(struct net *net)
{
	xfrm_proc_fini(net);
	snmp_mib_free((void __percpu **)net->mib.xfrm_statistics);
}
#else
static int __net_init xfrm_statistics_init(struct net *net)
{
	return 0;
}

static void xfrm_statistics_fini(struct net *net)
{
}
#endif

static int __net_init xfrm_policy_init(struct net *net)
{
	unsigned int hmask, sz;
	int dir;

	if (net_eq(net, &init_net))
		xfrm_dst_cache = kmem_cache_create("xfrm_dst_cache",
					   sizeof(struct xfrm_dst),
					   0, SLAB_HWCACHE_ALIGN|SLAB_PANIC,
					   NULL);

	hmask = 8 - 1;
	sz = (hmask+1) * sizeof(struct hlist_head);

	net->xfrm.policy_byidx = xfrm_hash_alloc(sz);
	if (!net->xfrm.policy_byidx)
		goto out_byidx;
	net->xfrm.policy_idx_hmask = hmask;

	for (dir = 0; dir < XFRM_POLICY_MAX * 2; dir++) {
		struct xfrm_policy_hash *htab;

		net->xfrm.policy_count[dir] = 0;
		INIT_HLIST_HEAD(&net->xfrm.policy_inexact[dir]);

		htab = &net->xfrm.policy_bydst[dir];
		htab->table = xfrm_hash_alloc(sz);
		if (!htab->table)
			goto out_bydst;
		htab->hmask = hmask;
	}

	INIT_LIST_HEAD(&net->xfrm.policy_all);
	INIT_WORK(&net->xfrm.policy_hash_work, xfrm_hash_resize);
	if (net_eq(net, &init_net))
		register_netdevice_notifier(&xfrm_dev_notifier);
	return 0;

out_bydst:
	for (dir--; dir >= 0; dir--) {
		struct xfrm_policy_hash *htab;

		htab = &net->xfrm.policy_bydst[dir];
		xfrm_hash_free(htab->table, sz);
	}
	xfrm_hash_free(net->xfrm.policy_byidx, sz);
out_byidx:
	return -ENOMEM;
}

static void xfrm_policy_fini(struct net *net)
{
	struct xfrm_audit audit_info;
	unsigned int sz;
	int dir;

	flush_work(&net->xfrm.policy_hash_work);
#ifdef CONFIG_XFRM_SUB_POLICY
	audit_info.loginuid = -1;
	audit_info.sessionid = -1;
	audit_info.secid = 0;
	xfrm_policy_flush(net, XFRM_POLICY_TYPE_SUB, &audit_info);
#endif
	audit_info.loginuid = -1;
	audit_info.sessionid = -1;
	audit_info.secid = 0;
	xfrm_policy_flush(net, XFRM_POLICY_TYPE_MAIN, &audit_info);

	WARN_ON(!list_empty(&net->xfrm.policy_all));

	for (dir = 0; dir < XFRM_POLICY_MAX * 2; dir++) {
		struct xfrm_policy_hash *htab;

		WARN_ON(!hlist_empty(&net->xfrm.policy_inexact[dir]));

		htab = &net->xfrm.policy_bydst[dir];
		sz = (htab->hmask + 1);
		WARN_ON(!hlist_empty(htab->table));
		xfrm_hash_free(htab->table, sz);
	}

	sz = (net->xfrm.policy_idx_hmask + 1) * sizeof(struct hlist_head);
	WARN_ON(!hlist_empty(net->xfrm.policy_byidx));
	xfrm_hash_free(net->xfrm.policy_byidx, sz);
}

static int __net_init xfrm_net_init(struct net *net)
{
	int rv;

	rv = xfrm_statistics_init(net);
	if (rv < 0)
		goto out_statistics;
	rv = xfrm_state_init(net);
	if (rv < 0)
		goto out_state;
	rv = xfrm_policy_init(net);
	if (rv < 0)
		goto out_policy;
	xfrm_dst_ops_init(net);
	rv = xfrm_sysctl_init(net);
	if (rv < 0)
		goto out_sysctl;
	return 0;

out_sysctl:
	xfrm_policy_fini(net);
out_policy:
	xfrm_state_fini(net);
out_state:
	xfrm_statistics_fini(net);
out_statistics:
	return rv;
}

static void __net_exit xfrm_net_exit(struct net *net)
{
	xfrm_sysctl_fini(net);
	xfrm_policy_fini(net);
	xfrm_state_fini(net);
	xfrm_statistics_fini(net);
}

static struct pernet_operations __net_initdata xfrm_net_ops = {
	.init = xfrm_net_init,
	.exit = xfrm_net_exit,
};

void __init xfrm_init(void)
{
	register_pernet_subsys(&xfrm_net_ops);
	xfrm_input_init();
}

#ifdef CONFIG_AUDITSYSCALL
static void xfrm_audit_common_policyinfo(struct xfrm_policy *xp,
					 struct audit_buffer *audit_buf)
{
	struct xfrm_sec_ctx *ctx = xp->security;
	struct xfrm_selector *sel = &xp->selector;

	if (ctx)
		audit_log_format(audit_buf, " sec_alg=%u sec_doi=%u sec_obj=%s",
				 ctx->ctx_alg, ctx->ctx_doi, ctx->ctx_str);

	switch(sel->family) {
	case AF_INET:
		audit_log_format(audit_buf, " src=%pI4", &sel->saddr.a4);
		if (sel->prefixlen_s != 32)
			audit_log_format(audit_buf, " src_prefixlen=%d",
					 sel->prefixlen_s);
		audit_log_format(audit_buf, " dst=%pI4", &sel->daddr.a4);
		if (sel->prefixlen_d != 32)
			audit_log_format(audit_buf, " dst_prefixlen=%d",
					 sel->prefixlen_d);
		break;
	case AF_INET6:
		audit_log_format(audit_buf, " src=%pI6", sel->saddr.a6);
		if (sel->prefixlen_s != 128)
			audit_log_format(audit_buf, " src_prefixlen=%d",
					 sel->prefixlen_s);
		audit_log_format(audit_buf, " dst=%pI6", sel->daddr.a6);
		if (sel->prefixlen_d != 128)
			audit_log_format(audit_buf, " dst_prefixlen=%d",
					 sel->prefixlen_d);
		break;
	}
}

void xfrm_audit_policy_add(struct xfrm_policy *xp, int result,
			   uid_t auid, u32 sessionid, u32 secid)
{
	struct audit_buffer *audit_buf;

	audit_buf = xfrm_audit_start("SPD-add");
	if (audit_buf == NULL)
		return;
	xfrm_audit_helper_usrinfo(auid, sessionid, secid, audit_buf);
	audit_log_format(audit_buf, " res=%u", result);
	xfrm_audit_common_policyinfo(xp, audit_buf);
	audit_log_end(audit_buf);
}
EXPORT_SYMBOL_GPL(xfrm_audit_policy_add);

void xfrm_audit_policy_delete(struct xfrm_policy *xp, int result,
			      uid_t auid, u32 sessionid, u32 secid)
{
	struct audit_buffer *audit_buf;

	audit_buf = xfrm_audit_start("SPD-delete");
	if (audit_buf == NULL)
		return;
	xfrm_audit_helper_usrinfo(auid, sessionid, secid, audit_buf);
	audit_log_format(audit_buf, " res=%u", result);
	xfrm_audit_common_policyinfo(xp, audit_buf);
	audit_log_end(audit_buf);
}
EXPORT_SYMBOL_GPL(xfrm_audit_policy_delete);
#endif

#ifdef CONFIG_XFRM_MIGRATE
static int xfrm_migrate_selector_match(struct xfrm_selector *sel_cmp,
				       struct xfrm_selector *sel_tgt)
{
	if (sel_cmp->proto == IPSEC_ULPROTO_ANY) {
		if (sel_tgt->family == sel_cmp->family &&
		    xfrm_addr_cmp(&sel_tgt->daddr, &sel_cmp->daddr,
				  sel_cmp->family) == 0 &&
		    xfrm_addr_cmp(&sel_tgt->saddr, &sel_cmp->saddr,
				  sel_cmp->family) == 0 &&
		    sel_tgt->prefixlen_d == sel_cmp->prefixlen_d &&
		    sel_tgt->prefixlen_s == sel_cmp->prefixlen_s) {
			return 1;
		}
	} else {
		if (memcmp(sel_tgt, sel_cmp, sizeof(*sel_tgt)) == 0) {
			return 1;
		}
	}
	return 0;
}

static struct xfrm_policy * xfrm_migrate_policy_find(struct xfrm_selector *sel,
						     u8 dir, u8 type)
{
	struct xfrm_policy *pol, *ret = NULL;
	struct hlist_node *entry;
	struct hlist_head *chain;
	u32 priority = ~0U;

	read_lock_bh(&xfrm_policy_lock);
	chain = policy_hash_direct(&init_net, &sel->daddr, &sel->saddr, sel->family, dir);
	hlist_for_each_entry(pol, entry, chain, bydst) {
		if (xfrm_migrate_selector_match(sel, &pol->selector) &&
		    pol->type == type) {
			ret = pol;
			priority = ret->priority;
			break;
		}
	}
	chain = &init_net.xfrm.policy_inexact[dir];
	hlist_for_each_entry(pol, entry, chain, bydst) {
		if (xfrm_migrate_selector_match(sel, &pol->selector) &&
		    pol->type == type &&
		    pol->priority < priority) {
			ret = pol;
			break;
		}
	}

	if (ret)
		xfrm_pol_hold(ret);

	read_unlock_bh(&xfrm_policy_lock);

	return ret;
}

static int migrate_tmpl_match(struct xfrm_migrate *m, struct xfrm_tmpl *t)
{
	int match = 0;

	if (t->mode == m->mode && t->id.proto == m->proto &&
	    (m->reqid == 0 || t->reqid == m->reqid)) {
		switch (t->mode) {
		case XFRM_MODE_TUNNEL:
		case XFRM_MODE_BEET:
			if (xfrm_addr_cmp(&t->id.daddr, &m->old_daddr,
					  m->old_family) == 0 &&
			    xfrm_addr_cmp(&t->saddr, &m->old_saddr,
					  m->old_family) == 0) {
				match = 1;
			}
			break;
		case XFRM_MODE_TRANSPORT:
			/* in case of transport mode, template does not store
			   any IP addresses, hence we just compare mode and
			   protocol */
			match = 1;
			break;
		default:
			break;
		}
	}
	return match;
}

/* update endpoint address(es) of template(s) */
static int xfrm_policy_migrate(struct xfrm_policy *pol,
			       struct xfrm_migrate *m, int num_migrate)
{
	struct xfrm_migrate *mp;
	int i, j, n = 0;

	write_lock_bh(&pol->lock);
	if (unlikely(pol->walk.dead)) {
		/* target policy has been deleted */
		write_unlock_bh(&pol->lock);
		return -ENOENT;
	}

	for (i = 0; i < pol->xfrm_nr; i++) {
		for (j = 0, mp = m; j < num_migrate; j++, mp++) {
			if (!migrate_tmpl_match(mp, &pol->xfrm_vec[i]))
				continue;
			n++;
			if (pol->xfrm_vec[i].mode != XFRM_MODE_TUNNEL &&
			    pol->xfrm_vec[i].mode != XFRM_MODE_BEET)
				continue;
			/* update endpoints */
			memcpy(&pol->xfrm_vec[i].id.daddr, &mp->new_daddr,
			       sizeof(pol->xfrm_vec[i].id.daddr));
			memcpy(&pol->xfrm_vec[i].saddr, &mp->new_saddr,
			       sizeof(pol->xfrm_vec[i].saddr));
			pol->xfrm_vec[i].encap_family = mp->new_family;
			/* flush bundles */
			atomic_inc(&pol->genid);
		}
	}

	write_unlock_bh(&pol->lock);

	if (!n)
		return -ENODATA;

	return 0;
}

static int xfrm_migrate_check(struct xfrm_migrate *m, int num_migrate)
{
	int i, j;

	if (num_migrate < 1 || num_migrate > XFRM_MAX_DEPTH)
		return -EINVAL;

	for (i = 0; i < num_migrate; i++) {
		if ((xfrm_addr_cmp(&m[i].old_daddr, &m[i].new_daddr,
				   m[i].old_family) == 0) &&
		    (xfrm_addr_cmp(&m[i].old_saddr, &m[i].new_saddr,
				   m[i].old_family) == 0))
			return -EINVAL;
		if (xfrm_addr_any(&m[i].new_daddr, m[i].new_family) ||
		    xfrm_addr_any(&m[i].new_saddr, m[i].new_family))
			return -EINVAL;

		/* check if there is any duplicated entry */
		for (j = i + 1; j < num_migrate; j++) {
			if (!memcmp(&m[i].old_daddr, &m[j].old_daddr,
				    sizeof(m[i].old_daddr)) &&
			    !memcmp(&m[i].old_saddr, &m[j].old_saddr,
				    sizeof(m[i].old_saddr)) &&
			    m[i].proto == m[j].proto &&
			    m[i].mode == m[j].mode &&
			    m[i].reqid == m[j].reqid &&
			    m[i].old_family == m[j].old_family)
				return -EINVAL;
		}
	}

	return 0;
}

int xfrm_migrate(struct xfrm_selector *sel, u8 dir, u8 type,
		 struct xfrm_migrate *m, int num_migrate,
		 struct xfrm_kmaddress *k)
{
	int i, err, nx_cur = 0, nx_new = 0;
	struct xfrm_policy *pol = NULL;
	struct xfrm_state *x, *xc;
	struct xfrm_state *x_cur[XFRM_MAX_DEPTH];
	struct xfrm_state *x_new[XFRM_MAX_DEPTH];
	struct xfrm_migrate *mp;

	if ((err = xfrm_migrate_check(m, num_migrate)) < 0)
		goto out;

	/* Stage 1 - find policy */
	if ((pol = xfrm_migrate_policy_find(sel, dir, type)) == NULL) {
		err = -ENOENT;
		goto out;
	}

	/* Stage 2 - find and update state(s) */
	for (i = 0, mp = m; i < num_migrate; i++, mp++) {
		if ((x = xfrm_migrate_state_find(mp))) {
			x_cur[nx_cur] = x;
			nx_cur++;
			if ((xc = xfrm_state_migrate(x, mp))) {
				x_new[nx_new] = xc;
				nx_new++;
			} else {
				err = -ENODATA;
				goto restore_state;
			}
		}
	}

	/* Stage 3 - update policy */
	if ((err = xfrm_policy_migrate(pol, m, num_migrate)) < 0)
		goto restore_state;

	/* Stage 4 - delete old state(s) */
	if (nx_cur) {
		xfrm_states_put(x_cur, nx_cur);
		xfrm_states_delete(x_cur, nx_cur);
	}

	/* Stage 5 - announce */
	km_migrate(sel, dir, type, m, num_migrate, k);

	xfrm_pol_put(pol);

	return 0;
out:
	return err;

restore_state:
	if (pol)
		xfrm_pol_put(pol);
	if (nx_cur)
		xfrm_states_put(x_cur, nx_cur);
	if (nx_new)
		xfrm_states_delete(x_new, nx_new);

	return err;
}
EXPORT_SYMBOL(xfrm_migrate);
#endif<|MERGE_RESOLUTION|>--- conflicted
+++ resolved
@@ -110,7 +110,7 @@
 static inline struct dst_entry *xfrm_dst_lookup(struct xfrm_state *x, int tos,
 						xfrm_address_t *prev_saddr,
 						xfrm_address_t *prev_daddr,
-						int family, int path_index)
+						int family)
 {
 	struct net *net = xs_net(x);
 	xfrm_address_t *saddr = &x->props.saddr;
@@ -1389,8 +1389,7 @@
 static struct dst_entry *xfrm_bundle_create(struct xfrm_policy *policy,
 					    struct xfrm_state **xfrm, int nx,
 					    struct flowi *fl,
-					    struct dst_entry *dst, 
-					    int path_index)
+					    struct dst_entry *dst)
 {
 	struct net *net = xp_net(policy);
 	unsigned long now = jiffies;
@@ -1435,7 +1434,7 @@
 		if (xfrm[i]->props.mode != XFRM_MODE_TRANSPORT) {
 			family = xfrm[i]->props.family;
 			dst = xfrm_dst_lookup(xfrm[i], tos, &saddr, &daddr,
-					      family, path_index);
+					      family);
 			err = PTR_ERR(dst);
 			if (IS_ERR(dst))
 				goto put_states;
@@ -1741,18 +1740,7 @@
 	struct dst_entry *dst, *dst_orig = *dst_p, *route;
 	u16 family = dst_orig->ops->family;
 	u8 dir = policy_to_flow_dir(XFRM_POLICY_OUT);
-<<<<<<< HEAD
 	int i, err, num_pols, num_xfrms = 0, drop_pols = 0;
-=======
-	int path_index=0;
-
-	/*Currently, path indices are used only with TCP*/
-	if (sk && (sk->sk_protocol==IPPROTO_TCP || 
-		   sk->sk_protocol==IPPROTO_MTCPSUB)) {
-		path_index= tcp_sk(sk)->path_index;
-		fl->path_index=path_index;
-	}
->>>>>>> 3d882955
 
 restart:
 	dst = NULL;
@@ -1873,7 +1861,6 @@
 		XFRM_INC_STATS(net, LINUX_MIB_XFRMOUTPOLBLOCK);
 		err = -EPERM;
 		goto error;
-<<<<<<< HEAD
 	} else if (num_xfrms > 0) {
 		/* Flow transformed */
 		*dst_p = dst;
@@ -1881,162 +1868,6 @@
 	} else {
 		/* Flow passes untransformed */
 		dst_release(dst);
-=======
-
-	case XFRM_POLICY_ALLOW:
-#ifndef CONFIG_XFRM_SUB_POLICY
-		if (policy->xfrm_nr == 0) {
-			/* Flow passes not transformed. */
-			xfrm_pol_put(policy);
-			return 0;
-		}
-#endif
-
-		/* Try to find matching bundle.
-		 *
-		 * LATER: help from flow cache. It is optional, this
-		 * is required only for output policy.
-		 */
-		dst = xfrm_find_bundle(fl, policy, family);
-		if (IS_ERR(dst)) {
-			XFRM_INC_STATS(LINUX_MIB_XFRMOUTBUNDLECHECKERROR);
-			err = PTR_ERR(dst);
-			goto error;
-		}
-
-		if (dst)
-			break;
-
-#ifdef CONFIG_XFRM_SUB_POLICY
-		if (pols[0]->type != XFRM_POLICY_TYPE_MAIN) {
-			pols[1] = xfrm_policy_lookup_bytype(XFRM_POLICY_TYPE_MAIN,
-							    fl, family,
-							    XFRM_POLICY_OUT);
-			if (pols[1]) {
-				if (IS_ERR(pols[1])) {
-					XFRM_INC_STATS(LINUX_MIB_XFRMOUTPOLERROR);
-					err = PTR_ERR(pols[1]);
-					goto error;
-				}
-				if (pols[1]->action == XFRM_POLICY_BLOCK) {
-					XFRM_INC_STATS(LINUX_MIB_XFRMOUTPOLBLOCK);
-					err = -EPERM;
-					goto error;
-				}
-				npols ++;
-				xfrm_nr += pols[1]->xfrm_nr;
-			}
-		}
-
-		/*
-		 * Because neither flowi nor bundle information knows about
-		 * transformation template size. On more than one policy usage
-		 * we can realize whether all of them is bypass or not after
-		 * they are searched. See above not-transformed bypass
-		 * is surrounded by non-sub policy configuration, too.
-		 */
-		if (xfrm_nr == 0) {
-			/* Flow passes not transformed. */
-			xfrm_pols_put(pols, npols);
-			return 0;
-		}
-
-#endif
-		nx = xfrm_tmpl_resolve(pols, npols, fl, xfrm, family);
-
-		if (unlikely(nx<0)) {
-			err = nx;
-			if (err == -EAGAIN && sysctl_xfrm_larval_drop) {
-				/* EREMOTE tells the caller to generate
-				 * a one-shot blackhole route.
-				 */
-				XFRM_INC_STATS(LINUX_MIB_XFRMOUTNOSTATES);
-				xfrm_pol_put(policy);
-				return -EREMOTE;
-			}
-			if (err == -EAGAIN && (flags & XFRM_LOOKUP_WAIT)) {
-				DECLARE_WAITQUEUE(wait, current);
-
-				add_wait_queue(&km_waitq, &wait);
-				set_current_state(TASK_INTERRUPTIBLE);
-				schedule();
-				set_current_state(TASK_RUNNING);
-				remove_wait_queue(&km_waitq, &wait);
-
-				nx = xfrm_tmpl_resolve(pols, npols, fl, xfrm, family);
-
-				if (nx == -EAGAIN && signal_pending(current)) {
-					XFRM_INC_STATS(LINUX_MIB_XFRMOUTNOSTATES);
-					err = -ERESTART;
-					goto error;
-				}
-				if (nx == -EAGAIN ||
-				    genid != atomic_read(&flow_cache_genid)) {
-					xfrm_pols_put(pols, npols);
-					goto restart;
-				}
-				err = nx;
-			}
-			if (err < 0) {
-				XFRM_INC_STATS(LINUX_MIB_XFRMOUTNOSTATES);
-				goto error;
-			}
-		}
-		if (nx == 0) {
-			/* Flow passes not transformed. */
-			xfrm_pols_put(pols, npols);
-			return 0;
-		}
-
-		dst = xfrm_bundle_create(policy, xfrm, nx, fl, dst_orig,
-					 path_index);
-		err = PTR_ERR(dst);
-		if (IS_ERR(dst)) {
-			XFRM_INC_STATS(LINUX_MIB_XFRMOUTBUNDLEGENERROR);
-			goto error;
-		}
-
-		for (pi = 0; pi < npols; pi++) {
-			read_lock_bh(&pols[pi]->lock);
-			pol_dead |= pols[pi]->walk.dead;
-			read_unlock_bh(&pols[pi]->lock);
-		}
-
-		write_lock_bh(&policy->lock);
-		if (unlikely(pol_dead || stale_bundle(dst))) {
-			/* Wow! While we worked on resolving, this
-			 * policy has gone. Retry. It is not paranoia,
-			 * we just cannot enlist new bundle to dead object.
-			 * We can't enlist stable bundles either.
-			 */
-			write_unlock_bh(&policy->lock);
-			dst_free(dst);
-
-			if (pol_dead)
-				XFRM_INC_STATS(LINUX_MIB_XFRMOUTPOLDEAD);
-			else
-				XFRM_INC_STATS(LINUX_MIB_XFRMOUTBUNDLECHECKERROR);
-			err = -EHOSTUNREACH;
-			goto error;
-		}
-
-		if (npols > 1)
-			err = xfrm_dst_update_parent(dst, &pols[1]->selector);
-		else
-			err = xfrm_dst_update_origin(dst, fl);
-		if (unlikely(err)) {
-			write_unlock_bh(&policy->lock);
-			dst_free(dst);
-			XFRM_INC_STATS(LINUX_MIB_XFRMOUTBUNDLECHECKERROR);
-			goto error;
-		}
-
-		dst->next = policy->bundles;
-		policy->bundles = dst;
-		dst->path_index=fl->path_index;
-		dst_hold(dst);
-		write_unlock_bh(&policy->lock);
->>>>>>> 3d882955
 	}
 ok:
 	xfrm_pols_put(pols, drop_pols);
