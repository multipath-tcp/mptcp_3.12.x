/*
 * Xen mmu operations
 *
 * This file contains the various mmu fetch and update operations.
 * The most important job they must perform is the mapping between the
 * domain's pfn and the overall machine mfns.
 *
 * Xen allows guests to directly update the pagetable, in a controlled
 * fashion.  In other words, the guest modifies the same pagetable
 * that the CPU actually uses, which eliminates the overhead of having
 * a separate shadow pagetable.
 *
 * In order to allow this, it falls on the guest domain to map its
 * notion of a "physical" pfn - which is just a domain-local linear
 * address - into a real "machine address" which the CPU's MMU can
 * use.
 *
 * A pgd_t/pmd_t/pte_t will typically contain an mfn, and so can be
 * inserted directly into the pagetable.  When creating a new
 * pte/pmd/pgd, it converts the passed pfn into an mfn.  Conversely,
 * when reading the content back with __(pgd|pmd|pte)_val, it converts
 * the mfn back into a pfn.
 *
 * The other constraint is that all pages which make up a pagetable
 * must be mapped read-only in the guest.  This prevents uncontrolled
 * guest updates to the pagetable.  Xen strictly enforces this, and
 * will disallow any pagetable update which will end up mapping a
 * pagetable page RW, and will disallow using any writable page as a
 * pagetable.
 *
 * Naively, when loading %cr3 with the base of a new pagetable, Xen
 * would need to validate the whole pagetable before going on.
 * Naturally, this is quite slow.  The solution is to "pin" a
 * pagetable, which enforces all the constraints on the pagetable even
 * when it is not actively in use.  This menas that Xen can be assured
 * that it is still valid when you do load it into %cr3, and doesn't
 * need to revalidate it.
 *
 * Jeremy Fitzhardinge <jeremy@xensource.com>, XenSource Inc, 2007
 */
#include <linux/sched.h>
#include <linux/highmem.h>
#include <linux/debugfs.h>
#include <linux/bug.h>
#include <linux/vmalloc.h>
#include <linux/module.h>
#include <linux/gfp.h>
#include <linux/memblock.h>

#include <asm/pgtable.h>
#include <asm/tlbflush.h>
#include <asm/fixmap.h>
#include <asm/mmu_context.h>
#include <asm/setup.h>
#include <asm/paravirt.h>
#include <asm/e820.h>
#include <asm/linkage.h>
#include <asm/page.h>
#include <asm/init.h>
#include <asm/pat.h>

#include <asm/xen/hypercall.h>
#include <asm/xen/hypervisor.h>

#include <xen/xen.h>
#include <xen/page.h>
#include <xen/interface/xen.h>
#include <xen/interface/hvm/hvm_op.h>
#include <xen/interface/version.h>
#include <xen/interface/memory.h>
#include <xen/hvc-console.h>

#include "multicalls.h"
#include "mmu.h"
#include "debugfs.h"

#define MMU_UPDATE_HISTO	30

/*
 * Protects atomic reservation decrease/increase against concurrent increases.
 * Also protects non-atomic updates of current_pages and driver_pages, and
 * balloon lists.
 */
DEFINE_SPINLOCK(xen_reservation_lock);

#ifdef CONFIG_XEN_DEBUG_FS

static struct {
	u32 pgd_update;
	u32 pgd_update_pinned;
	u32 pgd_update_batched;

	u32 pud_update;
	u32 pud_update_pinned;
	u32 pud_update_batched;

	u32 pmd_update;
	u32 pmd_update_pinned;
	u32 pmd_update_batched;

	u32 pte_update;
	u32 pte_update_pinned;
	u32 pte_update_batched;

	u32 mmu_update;
	u32 mmu_update_extended;
	u32 mmu_update_histo[MMU_UPDATE_HISTO];

	u32 prot_commit;
	u32 prot_commit_batched;

	u32 set_pte_at;
	u32 set_pte_at_batched;
	u32 set_pte_at_pinned;
	u32 set_pte_at_current;
	u32 set_pte_at_kernel;
} mmu_stats;

static u8 zero_stats;

static inline void check_zero(void)
{
	if (unlikely(zero_stats)) {
		memset(&mmu_stats, 0, sizeof(mmu_stats));
		zero_stats = 0;
	}
}

#define ADD_STATS(elem, val)			\
	do { check_zero(); mmu_stats.elem += (val); } while(0)

#else  /* !CONFIG_XEN_DEBUG_FS */

#define ADD_STATS(elem, val)	do { (void)(val); } while(0)

#endif /* CONFIG_XEN_DEBUG_FS */


/*
 * Identity map, in addition to plain kernel map.  This needs to be
 * large enough to allocate page table pages to allocate the rest.
 * Each page can map 2MB.
 */
#define LEVEL1_IDENT_ENTRIES	(PTRS_PER_PTE * 4)
static RESERVE_BRK_ARRAY(pte_t, level1_ident_pgt, LEVEL1_IDENT_ENTRIES);

#ifdef CONFIG_X86_64
/* l3 pud for userspace vsyscall mapping */
static pud_t level3_user_vsyscall[PTRS_PER_PUD] __page_aligned_bss;
#endif /* CONFIG_X86_64 */

/*
 * Note about cr3 (pagetable base) values:
 *
 * xen_cr3 contains the current logical cr3 value; it contains the
 * last set cr3.  This may not be the current effective cr3, because
 * its update may be being lazily deferred.  However, a vcpu looking
 * at its own cr3 can use this value knowing that it everything will
 * be self-consistent.
 *
 * xen_current_cr3 contains the actual vcpu cr3; it is set once the
 * hypercall to set the vcpu cr3 is complete (so it may be a little
 * out of date, but it will never be set early).  If one vcpu is
 * looking at another vcpu's cr3 value, it should use this variable.
 */
DEFINE_PER_CPU(unsigned long, xen_cr3);	 /* cr3 stored as physaddr */
DEFINE_PER_CPU(unsigned long, xen_current_cr3);	 /* actual vcpu cr3 */


/*
 * Just beyond the highest usermode address.  STACK_TOP_MAX has a
 * redzone above it, so round it up to a PGD boundary.
 */
#define USER_LIMIT	((STACK_TOP_MAX + PGDIR_SIZE - 1) & PGDIR_MASK)

/*
 * Xen leaves the responsibility for maintaining p2m mappings to the
 * guests themselves, but it must also access and update the p2m array
 * during suspend/resume when all the pages are reallocated.
 *
 * The p2m table is logically a flat array, but we implement it as a
 * three-level tree to allow the address space to be sparse.
 *
 *                               Xen
 *                                |
 *     p2m_top              p2m_top_mfn
 *       /  \                   /   \
 * p2m_mid p2m_mid	p2m_mid_mfn p2m_mid_mfn
 *    / \      / \         /           /
 *  p2m p2m p2m p2m p2m p2m p2m ...
 *
 * The p2m_mid_mfn pages are mapped by p2m_top_mfn_p.
 *
 * The p2m_top and p2m_top_mfn levels are limited to 1 page, so the
 * maximum representable pseudo-physical address space is:
 *  P2M_TOP_PER_PAGE * P2M_MID_PER_PAGE * P2M_PER_PAGE pages
 *
 * P2M_PER_PAGE depends on the architecture, as a mfn is always
 * unsigned long (8 bytes on 64-bit, 4 bytes on 32), leading to
 * 512 and 1024 entries respectively. 
 */

unsigned long xen_max_p2m_pfn __read_mostly;

#define P2M_PER_PAGE		(PAGE_SIZE / sizeof(unsigned long))
#define P2M_MID_PER_PAGE	(PAGE_SIZE / sizeof(unsigned long *))
#define P2M_TOP_PER_PAGE	(PAGE_SIZE / sizeof(unsigned long **))

#define MAX_P2M_PFN		(P2M_TOP_PER_PAGE * P2M_MID_PER_PAGE * P2M_PER_PAGE)

/* Placeholders for holes in the address space */
static RESERVE_BRK_ARRAY(unsigned long, p2m_missing, P2M_PER_PAGE);
static RESERVE_BRK_ARRAY(unsigned long *, p2m_mid_missing, P2M_MID_PER_PAGE);
static RESERVE_BRK_ARRAY(unsigned long, p2m_mid_missing_mfn, P2M_MID_PER_PAGE);

static RESERVE_BRK_ARRAY(unsigned long **, p2m_top, P2M_TOP_PER_PAGE);
static RESERVE_BRK_ARRAY(unsigned long, p2m_top_mfn, P2M_TOP_PER_PAGE);
static RESERVE_BRK_ARRAY(unsigned long *, p2m_top_mfn_p, P2M_TOP_PER_PAGE);

RESERVE_BRK(p2m_mid, PAGE_SIZE * (MAX_DOMAIN_PAGES / (P2M_PER_PAGE * P2M_MID_PER_PAGE)));
RESERVE_BRK(p2m_mid_mfn, PAGE_SIZE * (MAX_DOMAIN_PAGES / (P2M_PER_PAGE * P2M_MID_PER_PAGE)));

static inline unsigned p2m_top_index(unsigned long pfn)
{
	BUG_ON(pfn >= MAX_P2M_PFN);
	return pfn / (P2M_MID_PER_PAGE * P2M_PER_PAGE);
}

static inline unsigned p2m_mid_index(unsigned long pfn)
{
	return (pfn / P2M_PER_PAGE) % P2M_MID_PER_PAGE;
}

static inline unsigned p2m_index(unsigned long pfn)
{
	return pfn % P2M_PER_PAGE;
}

static void p2m_top_init(unsigned long ***top)
{
	unsigned i;

	for (i = 0; i < P2M_TOP_PER_PAGE; i++)
		top[i] = p2m_mid_missing;
}

static void p2m_top_mfn_init(unsigned long *top)
{
	unsigned i;

	for (i = 0; i < P2M_TOP_PER_PAGE; i++)
		top[i] = virt_to_mfn(p2m_mid_missing_mfn);
}

static void p2m_top_mfn_p_init(unsigned long **top)
{
	unsigned i;

	for (i = 0; i < P2M_TOP_PER_PAGE; i++)
		top[i] = p2m_mid_missing_mfn;
}

static void p2m_mid_init(unsigned long **mid)
{
	unsigned i;

	for (i = 0; i < P2M_MID_PER_PAGE; i++)
		mid[i] = p2m_missing;
}

static void p2m_mid_mfn_init(unsigned long *mid)
{
	unsigned i;

	for (i = 0; i < P2M_MID_PER_PAGE; i++)
		mid[i] = virt_to_mfn(p2m_missing);
}

static void p2m_init(unsigned long *p2m)
{
	unsigned i;

	for (i = 0; i < P2M_MID_PER_PAGE; i++)
		p2m[i] = INVALID_P2M_ENTRY;
}

/*
 * Build the parallel p2m_top_mfn and p2m_mid_mfn structures
 *
 * This is called both at boot time, and after resuming from suspend:
 * - At boot time we're called very early, and must use extend_brk()
 *   to allocate memory.
 *
 * - After resume we're called from within stop_machine, but the mfn
 *   tree should alreay be completely allocated.
 */
void xen_build_mfn_list_list(void)
{
	unsigned long pfn;

	/* Pre-initialize p2m_top_mfn to be completely missing */
	if (p2m_top_mfn == NULL) {
		p2m_mid_missing_mfn = extend_brk(PAGE_SIZE, PAGE_SIZE);
		p2m_mid_mfn_init(p2m_mid_missing_mfn);

		p2m_top_mfn_p = extend_brk(PAGE_SIZE, PAGE_SIZE);
		p2m_top_mfn_p_init(p2m_top_mfn_p);

		p2m_top_mfn = extend_brk(PAGE_SIZE, PAGE_SIZE);
		p2m_top_mfn_init(p2m_top_mfn);
	} else {
		/* Reinitialise, mfn's all change after migration */
		p2m_mid_mfn_init(p2m_mid_missing_mfn);
	}

	for (pfn = 0; pfn < xen_max_p2m_pfn; pfn += P2M_PER_PAGE) {
		unsigned topidx = p2m_top_index(pfn);
		unsigned mididx = p2m_mid_index(pfn);
		unsigned long **mid;
		unsigned long *mid_mfn_p;

		mid = p2m_top[topidx];
		mid_mfn_p = p2m_top_mfn_p[topidx];

		/* Don't bother allocating any mfn mid levels if
		 * they're just missing, just update the stored mfn,
		 * since all could have changed over a migrate.
		 */
		if (mid == p2m_mid_missing) {
			BUG_ON(mididx);
			BUG_ON(mid_mfn_p != p2m_mid_missing_mfn);
			p2m_top_mfn[topidx] = virt_to_mfn(p2m_mid_missing_mfn);
			pfn += (P2M_MID_PER_PAGE - 1) * P2M_PER_PAGE;
			continue;
		}

		if (mid_mfn_p == p2m_mid_missing_mfn) {
			/*
			 * XXX boot-time only!  We should never find
			 * missing parts of the mfn tree after
			 * runtime.  extend_brk() will BUG if we call
			 * it too late.
			 */
			mid_mfn_p = extend_brk(PAGE_SIZE, PAGE_SIZE);
			p2m_mid_mfn_init(mid_mfn_p);

			p2m_top_mfn_p[topidx] = mid_mfn_p;
		}

		p2m_top_mfn[topidx] = virt_to_mfn(mid_mfn_p);
		mid_mfn_p[mididx] = virt_to_mfn(mid[mididx]);
	}
}

void xen_setup_mfn_list_list(void)
{
	BUG_ON(HYPERVISOR_shared_info == &xen_dummy_shared_info);

	HYPERVISOR_shared_info->arch.pfn_to_mfn_frame_list_list =
		virt_to_mfn(p2m_top_mfn);
	HYPERVISOR_shared_info->arch.max_pfn = xen_max_p2m_pfn;
}

/* Set up p2m_top to point to the domain-builder provided p2m pages */
void __init xen_build_dynamic_phys_to_machine(void)
{
	unsigned long *mfn_list = (unsigned long *)xen_start_info->mfn_list;
	unsigned long max_pfn = min(MAX_DOMAIN_PAGES, xen_start_info->nr_pages);
	unsigned long pfn;

	xen_max_p2m_pfn = max_pfn;

	p2m_missing = extend_brk(PAGE_SIZE, PAGE_SIZE);
	p2m_init(p2m_missing);

	p2m_mid_missing = extend_brk(PAGE_SIZE, PAGE_SIZE);
	p2m_mid_init(p2m_mid_missing);

	p2m_top = extend_brk(PAGE_SIZE, PAGE_SIZE);
	p2m_top_init(p2m_top);

	/*
	 * The domain builder gives us a pre-constructed p2m array in
	 * mfn_list for all the pages initially given to us, so we just
	 * need to graft that into our tree structure.
	 */
	for (pfn = 0; pfn < max_pfn; pfn += P2M_PER_PAGE) {
		unsigned topidx = p2m_top_index(pfn);
		unsigned mididx = p2m_mid_index(pfn);

		if (p2m_top[topidx] == p2m_mid_missing) {
			unsigned long **mid = extend_brk(PAGE_SIZE, PAGE_SIZE);
			p2m_mid_init(mid);

			p2m_top[topidx] = mid;
		}

		p2m_top[topidx][mididx] = &mfn_list[pfn];
	}
}

unsigned long get_phys_to_machine(unsigned long pfn)
{
	unsigned topidx, mididx, idx;

	if (unlikely(pfn >= MAX_P2M_PFN))
		return INVALID_P2M_ENTRY;

	topidx = p2m_top_index(pfn);
	mididx = p2m_mid_index(pfn);
	idx = p2m_index(pfn);

	return p2m_top[topidx][mididx][idx];
}
EXPORT_SYMBOL_GPL(get_phys_to_machine);

static void *alloc_p2m_page(void)
{
	return (void *)__get_free_page(GFP_KERNEL | __GFP_REPEAT);
}

static void free_p2m_page(void *p)
{
	free_page((unsigned long)p);
}

/* 
 * Fully allocate the p2m structure for a given pfn.  We need to check
 * that both the top and mid levels are allocated, and make sure the
 * parallel mfn tree is kept in sync.  We may race with other cpus, so
 * the new pages are installed with cmpxchg; if we lose the race then
 * simply free the page we allocated and use the one that's there.
 */
static bool alloc_p2m(unsigned long pfn)
{
	unsigned topidx, mididx;
	unsigned long ***top_p, **mid;
	unsigned long *top_mfn_p, *mid_mfn;

	topidx = p2m_top_index(pfn);
	mididx = p2m_mid_index(pfn);

	top_p = &p2m_top[topidx];
	mid = *top_p;

	if (mid == p2m_mid_missing) {
		/* Mid level is missing, allocate a new one */
		mid = alloc_p2m_page();
		if (!mid)
			return false;

		p2m_mid_init(mid);

		if (cmpxchg(top_p, p2m_mid_missing, mid) != p2m_mid_missing)
			free_p2m_page(mid);
	}

	top_mfn_p = &p2m_top_mfn[topidx];
	mid_mfn = p2m_top_mfn_p[topidx];

	BUG_ON(virt_to_mfn(mid_mfn) != *top_mfn_p);

	if (mid_mfn == p2m_mid_missing_mfn) {
		/* Separately check the mid mfn level */
		unsigned long missing_mfn;
		unsigned long mid_mfn_mfn;

		mid_mfn = alloc_p2m_page();
		if (!mid_mfn)
			return false;

		p2m_mid_mfn_init(mid_mfn);

		missing_mfn = virt_to_mfn(p2m_mid_missing_mfn);
		mid_mfn_mfn = virt_to_mfn(mid_mfn);
		if (cmpxchg(top_mfn_p, missing_mfn, mid_mfn_mfn) != missing_mfn)
			free_p2m_page(mid_mfn);
		else
			p2m_top_mfn_p[topidx] = mid_mfn;
	}

	if (p2m_top[topidx][mididx] == p2m_missing) {
		/* p2m leaf page is missing */
		unsigned long *p2m;

		p2m = alloc_p2m_page();
		if (!p2m)
			return false;

		p2m_init(p2m);

		if (cmpxchg(&mid[mididx], p2m_missing, p2m) != p2m_missing)
			free_p2m_page(p2m);
		else
			mid_mfn[mididx] = virt_to_mfn(p2m);
	}

	return true;
}

/* Try to install p2m mapping; fail if intermediate bits missing */
bool __set_phys_to_machine(unsigned long pfn, unsigned long mfn)
{
	unsigned topidx, mididx, idx;

	if (unlikely(pfn >= MAX_P2M_PFN)) {
		BUG_ON(mfn != INVALID_P2M_ENTRY);
		return true;
	}

	topidx = p2m_top_index(pfn);
	mididx = p2m_mid_index(pfn);
	idx = p2m_index(pfn);

	if (p2m_top[topidx][mididx] == p2m_missing)
		return mfn == INVALID_P2M_ENTRY;

	p2m_top[topidx][mididx][idx] = mfn;

	return true;
}

bool set_phys_to_machine(unsigned long pfn, unsigned long mfn)
{
	if (unlikely(xen_feature(XENFEAT_auto_translated_physmap))) {
		BUG_ON(pfn != mfn && mfn != INVALID_P2M_ENTRY);
		return true;
	}

	if (unlikely(!__set_phys_to_machine(pfn, mfn)))  {
		if (!alloc_p2m(pfn))
			return false;

		if (!__set_phys_to_machine(pfn, mfn))
			return false;
	}

	return true;
}

unsigned long arbitrary_virt_to_mfn(void *vaddr)
{
	xmaddr_t maddr = arbitrary_virt_to_machine(vaddr);

	return PFN_DOWN(maddr.maddr);
}

xmaddr_t arbitrary_virt_to_machine(void *vaddr)
{
	unsigned long address = (unsigned long)vaddr;
	unsigned int level;
	pte_t *pte;
	unsigned offset;

	/*
	 * if the PFN is in the linear mapped vaddr range, we can just use
	 * the (quick) virt_to_machine() p2m lookup
	 */
	if (virt_addr_valid(vaddr))
		return virt_to_machine(vaddr);

	/* otherwise we have to do a (slower) full page-table walk */

	pte = lookup_address(address, &level);
	BUG_ON(pte == NULL);
	offset = address & ~PAGE_MASK;
	return XMADDR(((phys_addr_t)pte_mfn(*pte) << PAGE_SHIFT) + offset);
}

void make_lowmem_page_readonly(void *vaddr)
{
	pte_t *pte, ptev;
	unsigned long address = (unsigned long)vaddr;
	unsigned int level;

	pte = lookup_address(address, &level);
	if (pte == NULL)
		return;		/* vaddr missing */

	ptev = pte_wrprotect(*pte);

	if (HYPERVISOR_update_va_mapping(address, ptev, 0))
		BUG();
}

void make_lowmem_page_readwrite(void *vaddr)
{
	pte_t *pte, ptev;
	unsigned long address = (unsigned long)vaddr;
	unsigned int level;

	pte = lookup_address(address, &level);
	if (pte == NULL)
		return;		/* vaddr missing */

	ptev = pte_mkwrite(*pte);

	if (HYPERVISOR_update_va_mapping(address, ptev, 0))
		BUG();
}


static bool xen_page_pinned(void *ptr)
{
	struct page *page = virt_to_page(ptr);

	return PagePinned(page);
}

static bool xen_iomap_pte(pte_t pte)
{
	return pte_flags(pte) & _PAGE_IOMAP;
}

void xen_set_domain_pte(pte_t *ptep, pte_t pteval, unsigned domid)
{
	struct multicall_space mcs;
	struct mmu_update *u;

	mcs = xen_mc_entry(sizeof(*u));
	u = mcs.args;

	/* ptep might be kmapped when using 32-bit HIGHPTE */
	u->ptr = arbitrary_virt_to_machine(ptep).maddr;
	u->val = pte_val_ma(pteval);

	MULTI_mmu_update(mcs.mc, mcs.args, 1, NULL, domid);

	xen_mc_issue(PARAVIRT_LAZY_MMU);
}
EXPORT_SYMBOL_GPL(xen_set_domain_pte);

static void xen_set_iomap_pte(pte_t *ptep, pte_t pteval)
{
	xen_set_domain_pte(ptep, pteval, DOMID_IO);
}

static void xen_extend_mmu_update(const struct mmu_update *update)
{
	struct multicall_space mcs;
	struct mmu_update *u;

	mcs = xen_mc_extend_args(__HYPERVISOR_mmu_update, sizeof(*u));

	if (mcs.mc != NULL) {
		ADD_STATS(mmu_update_extended, 1);
		ADD_STATS(mmu_update_histo[mcs.mc->args[1]], -1);

		mcs.mc->args[1]++;

		if (mcs.mc->args[1] < MMU_UPDATE_HISTO)
			ADD_STATS(mmu_update_histo[mcs.mc->args[1]], 1);
		else
			ADD_STATS(mmu_update_histo[0], 1);
	} else {
		ADD_STATS(mmu_update, 1);
		mcs = __xen_mc_entry(sizeof(*u));
		MULTI_mmu_update(mcs.mc, mcs.args, 1, NULL, DOMID_SELF);
		ADD_STATS(mmu_update_histo[1], 1);
	}

	u = mcs.args;
	*u = *update;
}

void xen_set_pmd_hyper(pmd_t *ptr, pmd_t val)
{
	struct mmu_update u;

	preempt_disable();

	xen_mc_batch();

	/* ptr may be ioremapped for 64-bit pagetable setup */
	u.ptr = arbitrary_virt_to_machine(ptr).maddr;
	u.val = pmd_val_ma(val);
	xen_extend_mmu_update(&u);

	ADD_STATS(pmd_update_batched, paravirt_get_lazy_mode() == PARAVIRT_LAZY_MMU);

	xen_mc_issue(PARAVIRT_LAZY_MMU);

	preempt_enable();
}

void xen_set_pmd(pmd_t *ptr, pmd_t val)
{
	ADD_STATS(pmd_update, 1);

	/* If page is not pinned, we can just update the entry
	   directly */
	if (!xen_page_pinned(ptr)) {
		*ptr = val;
		return;
	}

	ADD_STATS(pmd_update_pinned, 1);

	xen_set_pmd_hyper(ptr, val);
}

/*
 * Associate a virtual page frame with a given physical page frame
 * and protection flags for that frame.
 */
void set_pte_mfn(unsigned long vaddr, unsigned long mfn, pgprot_t flags)
{
	set_pte_vaddr(vaddr, mfn_pte(mfn, flags));
}

void xen_set_pte_at(struct mm_struct *mm, unsigned long addr,
		    pte_t *ptep, pte_t pteval)
{
	if (xen_iomap_pte(pteval)) {
		xen_set_iomap_pte(ptep, pteval);
		goto out;
	}

	ADD_STATS(set_pte_at, 1);
//	ADD_STATS(set_pte_at_pinned, xen_page_pinned(ptep));
	ADD_STATS(set_pte_at_current, mm == current->mm);
	ADD_STATS(set_pte_at_kernel, mm == &init_mm);

	if (mm == current->mm || mm == &init_mm) {
		if (paravirt_get_lazy_mode() == PARAVIRT_LAZY_MMU) {
			struct multicall_space mcs;
			mcs = xen_mc_entry(0);

			MULTI_update_va_mapping(mcs.mc, addr, pteval, 0);
			ADD_STATS(set_pte_at_batched, 1);
			xen_mc_issue(PARAVIRT_LAZY_MMU);
			goto out;
		} else
			if (HYPERVISOR_update_va_mapping(addr, pteval, 0) == 0)
				goto out;
	}
	xen_set_pte(ptep, pteval);

out:	return;
}

pte_t xen_ptep_modify_prot_start(struct mm_struct *mm,
				 unsigned long addr, pte_t *ptep)
{
	/* Just return the pte as-is.  We preserve the bits on commit */
	return *ptep;
}

void xen_ptep_modify_prot_commit(struct mm_struct *mm, unsigned long addr,
				 pte_t *ptep, pte_t pte)
{
	struct mmu_update u;

	xen_mc_batch();

	u.ptr = arbitrary_virt_to_machine(ptep).maddr | MMU_PT_UPDATE_PRESERVE_AD;
	u.val = pte_val_ma(pte);
	xen_extend_mmu_update(&u);

	ADD_STATS(prot_commit, 1);
	ADD_STATS(prot_commit_batched, paravirt_get_lazy_mode() == PARAVIRT_LAZY_MMU);

	xen_mc_issue(PARAVIRT_LAZY_MMU);
}

/* Assume pteval_t is equivalent to all the other *val_t types. */
static pteval_t pte_mfn_to_pfn(pteval_t val)
{
	if (val & _PAGE_PRESENT) {
		unsigned long mfn = (val & PTE_PFN_MASK) >> PAGE_SHIFT;
		pteval_t flags = val & PTE_FLAGS_MASK;
		val = ((pteval_t)mfn_to_pfn(mfn) << PAGE_SHIFT) | flags;
	}

	return val;
}

static pteval_t pte_pfn_to_mfn(pteval_t val)
{
	if (val & _PAGE_PRESENT) {
		unsigned long pfn = (val & PTE_PFN_MASK) >> PAGE_SHIFT;
		pteval_t flags = val & PTE_FLAGS_MASK;
		unsigned long mfn = pfn_to_mfn(pfn);

		/*
		 * If there's no mfn for the pfn, then just create an
		 * empty non-present pte.  Unfortunately this loses
		 * information about the original pfn, so
		 * pte_mfn_to_pfn is asymmetric.
		 */
		if (unlikely(mfn == INVALID_P2M_ENTRY)) {
			mfn = 0;
			flags = 0;
		}

		val = ((pteval_t)mfn << PAGE_SHIFT) | flags;
	}

	return val;
}

static pteval_t iomap_pte(pteval_t val)
{
	if (val & _PAGE_PRESENT) {
		unsigned long pfn = (val & PTE_PFN_MASK) >> PAGE_SHIFT;
		pteval_t flags = val & PTE_FLAGS_MASK;

		/* We assume the pte frame number is a MFN, so
		   just use it as-is. */
		val = ((pteval_t)pfn << PAGE_SHIFT) | flags;
	}

	return val;
}

pteval_t xen_pte_val(pte_t pte)
{
	pteval_t pteval = pte.pte;

	/* If this is a WC pte, convert back from Xen WC to Linux WC */
	if ((pteval & (_PAGE_PAT | _PAGE_PCD | _PAGE_PWT)) == _PAGE_PAT) {
		WARN_ON(!pat_enabled);
		pteval = (pteval & ~_PAGE_PAT) | _PAGE_PWT;
	}

	if (xen_initial_domain() && (pteval & _PAGE_IOMAP))
		return pteval;

	return pte_mfn_to_pfn(pteval);
}
PV_CALLEE_SAVE_REGS_THUNK(xen_pte_val);

pgdval_t xen_pgd_val(pgd_t pgd)
{
	return pte_mfn_to_pfn(pgd.pgd);
}
PV_CALLEE_SAVE_REGS_THUNK(xen_pgd_val);

/*
 * Xen's PAT setup is part of its ABI, though I assume entries 6 & 7
 * are reserved for now, to correspond to the Intel-reserved PAT
 * types.
 *
 * We expect Linux's PAT set as follows:
 *
 * Idx  PTE flags        Linux    Xen    Default
 * 0                     WB       WB     WB
 * 1            PWT      WC       WT     WT
 * 2        PCD          UC-      UC-    UC-
 * 3        PCD PWT      UC       UC     UC
 * 4    PAT              WB       WC     WB
 * 5    PAT     PWT      WC       WP     WT
 * 6    PAT PCD          UC-      UC     UC-
 * 7    PAT PCD PWT      UC       UC     UC
 */

void xen_set_pat(u64 pat)
{
	/* We expect Linux to use a PAT setting of
	 * UC UC- WC WB (ignoring the PAT flag) */
	WARN_ON(pat != 0x0007010600070106ull);
}

pte_t xen_make_pte(pteval_t pte)
{
	phys_addr_t addr = (pte & PTE_PFN_MASK);

	/* If Linux is trying to set a WC pte, then map to the Xen WC.
	 * If _PAGE_PAT is set, then it probably means it is really
	 * _PAGE_PSE, so avoid fiddling with the PAT mapping and hope
	 * things work out OK...
	 *
	 * (We should never see kernel mappings with _PAGE_PSE set,
	 * but we could see hugetlbfs mappings, I think.).
	 */
	if (pat_enabled && !WARN_ON(pte & _PAGE_PAT)) {
		if ((pte & (_PAGE_PCD | _PAGE_PWT)) == _PAGE_PWT)
			pte = (pte & ~(_PAGE_PCD | _PAGE_PWT)) | _PAGE_PAT;
	}

	/*
	 * Unprivileged domains are allowed to do IOMAPpings for
	 * PCI passthrough, but not map ISA space.  The ISA
	 * mappings are just dummy local mappings to keep other
	 * parts of the kernel happy.
	 */
	if (unlikely(pte & _PAGE_IOMAP) &&
	    (xen_initial_domain() || addr >= ISA_END_ADDRESS)) {
		pte = iomap_pte(pte);
	} else {
		pte &= ~_PAGE_IOMAP;
		pte = pte_pfn_to_mfn(pte);
	}

	return native_make_pte(pte);
}
PV_CALLEE_SAVE_REGS_THUNK(xen_make_pte);

pgd_t xen_make_pgd(pgdval_t pgd)
{
	pgd = pte_pfn_to_mfn(pgd);
	return native_make_pgd(pgd);
}
PV_CALLEE_SAVE_REGS_THUNK(xen_make_pgd);

pmdval_t xen_pmd_val(pmd_t pmd)
{
	return pte_mfn_to_pfn(pmd.pmd);
}
PV_CALLEE_SAVE_REGS_THUNK(xen_pmd_val);

void xen_set_pud_hyper(pud_t *ptr, pud_t val)
{
	struct mmu_update u;

	preempt_disable();

	xen_mc_batch();

	/* ptr may be ioremapped for 64-bit pagetable setup */
	u.ptr = arbitrary_virt_to_machine(ptr).maddr;
	u.val = pud_val_ma(val);
	xen_extend_mmu_update(&u);

	ADD_STATS(pud_update_batched, paravirt_get_lazy_mode() == PARAVIRT_LAZY_MMU);

	xen_mc_issue(PARAVIRT_LAZY_MMU);

	preempt_enable();
}

void xen_set_pud(pud_t *ptr, pud_t val)
{
	ADD_STATS(pud_update, 1);

	/* If page is not pinned, we can just update the entry
	   directly */
	if (!xen_page_pinned(ptr)) {
		*ptr = val;
		return;
	}

	ADD_STATS(pud_update_pinned, 1);

	xen_set_pud_hyper(ptr, val);
}

void xen_set_pte(pte_t *ptep, pte_t pte)
{
	if (xen_iomap_pte(pte)) {
		xen_set_iomap_pte(ptep, pte);
		return;
	}

	ADD_STATS(pte_update, 1);
//	ADD_STATS(pte_update_pinned, xen_page_pinned(ptep));
	ADD_STATS(pte_update_batched, paravirt_get_lazy_mode() == PARAVIRT_LAZY_MMU);

#ifdef CONFIG_X86_PAE
	ptep->pte_high = pte.pte_high;
	smp_wmb();
	ptep->pte_low = pte.pte_low;
#else
	*ptep = pte;
#endif
}

#ifdef CONFIG_X86_PAE
void xen_set_pte_atomic(pte_t *ptep, pte_t pte)
{
	if (xen_iomap_pte(pte)) {
		xen_set_iomap_pte(ptep, pte);
		return;
	}

	set_64bit((u64 *)ptep, native_pte_val(pte));
}

void xen_pte_clear(struct mm_struct *mm, unsigned long addr, pte_t *ptep)
{
	ptep->pte_low = 0;
	smp_wmb();		/* make sure low gets written first */
	ptep->pte_high = 0;
}

void xen_pmd_clear(pmd_t *pmdp)
{
	set_pmd(pmdp, __pmd(0));
}
#endif	/* CONFIG_X86_PAE */

pmd_t xen_make_pmd(pmdval_t pmd)
{
	pmd = pte_pfn_to_mfn(pmd);
	return native_make_pmd(pmd);
}
PV_CALLEE_SAVE_REGS_THUNK(xen_make_pmd);

#if PAGETABLE_LEVELS == 4
pudval_t xen_pud_val(pud_t pud)
{
	return pte_mfn_to_pfn(pud.pud);
}
PV_CALLEE_SAVE_REGS_THUNK(xen_pud_val);

pud_t xen_make_pud(pudval_t pud)
{
	pud = pte_pfn_to_mfn(pud);

	return native_make_pud(pud);
}
PV_CALLEE_SAVE_REGS_THUNK(xen_make_pud);

pgd_t *xen_get_user_pgd(pgd_t *pgd)
{
	pgd_t *pgd_page = (pgd_t *)(((unsigned long)pgd) & PAGE_MASK);
	unsigned offset = pgd - pgd_page;
	pgd_t *user_ptr = NULL;

	if (offset < pgd_index(USER_LIMIT)) {
		struct page *page = virt_to_page(pgd_page);
		user_ptr = (pgd_t *)page->private;
		if (user_ptr)
			user_ptr += offset;
	}

	return user_ptr;
}

static void __xen_set_pgd_hyper(pgd_t *ptr, pgd_t val)
{
	struct mmu_update u;

	u.ptr = virt_to_machine(ptr).maddr;
	u.val = pgd_val_ma(val);
	xen_extend_mmu_update(&u);
}

/*
 * Raw hypercall-based set_pgd, intended for in early boot before
 * there's a page structure.  This implies:
 *  1. The only existing pagetable is the kernel's
 *  2. It is always pinned
 *  3. It has no user pagetable attached to it
 */
void __init xen_set_pgd_hyper(pgd_t *ptr, pgd_t val)
{
	preempt_disable();

	xen_mc_batch();

	__xen_set_pgd_hyper(ptr, val);

	xen_mc_issue(PARAVIRT_LAZY_MMU);

	preempt_enable();
}

void xen_set_pgd(pgd_t *ptr, pgd_t val)
{
	pgd_t *user_ptr = xen_get_user_pgd(ptr);

	ADD_STATS(pgd_update, 1);

	/* If page is not pinned, we can just update the entry
	   directly */
	if (!xen_page_pinned(ptr)) {
		*ptr = val;
		if (user_ptr) {
			WARN_ON(xen_page_pinned(user_ptr));
			*user_ptr = val;
		}
		return;
	}

	ADD_STATS(pgd_update_pinned, 1);
	ADD_STATS(pgd_update_batched, paravirt_get_lazy_mode() == PARAVIRT_LAZY_MMU);

	/* If it's pinned, then we can at least batch the kernel and
	   user updates together. */
	xen_mc_batch();

	__xen_set_pgd_hyper(ptr, val);
	if (user_ptr)
		__xen_set_pgd_hyper(user_ptr, val);

	xen_mc_issue(PARAVIRT_LAZY_MMU);
}
#endif	/* PAGETABLE_LEVELS == 4 */

/*
 * (Yet another) pagetable walker.  This one is intended for pinning a
 * pagetable.  This means that it walks a pagetable and calls the
 * callback function on each page it finds making up the page table,
 * at every level.  It walks the entire pagetable, but it only bothers
 * pinning pte pages which are below limit.  In the normal case this
 * will be STACK_TOP_MAX, but at boot we need to pin up to
 * FIXADDR_TOP.
 *
 * For 32-bit the important bit is that we don't pin beyond there,
 * because then we start getting into Xen's ptes.
 *
 * For 64-bit, we must skip the Xen hole in the middle of the address
 * space, just after the big x86-64 virtual hole.
 */
static int __xen_pgd_walk(struct mm_struct *mm, pgd_t *pgd,
			  int (*func)(struct mm_struct *mm, struct page *,
				      enum pt_level),
			  unsigned long limit)
{
	int flush = 0;
	unsigned hole_low, hole_high;
	unsigned pgdidx_limit, pudidx_limit, pmdidx_limit;
	unsigned pgdidx, pudidx, pmdidx;

	/* The limit is the last byte to be touched */
	limit--;
	BUG_ON(limit >= FIXADDR_TOP);

	if (xen_feature(XENFEAT_auto_translated_physmap))
		return 0;

	/*
	 * 64-bit has a great big hole in the middle of the address
	 * space, which contains the Xen mappings.  On 32-bit these
	 * will end up making a zero-sized hole and so is a no-op.
	 */
	hole_low = pgd_index(USER_LIMIT);
	hole_high = pgd_index(PAGE_OFFSET);

	pgdidx_limit = pgd_index(limit);
#if PTRS_PER_PUD > 1
	pudidx_limit = pud_index(limit);
#else
	pudidx_limit = 0;
#endif
#if PTRS_PER_PMD > 1
	pmdidx_limit = pmd_index(limit);
#else
	pmdidx_limit = 0;
#endif

	for (pgdidx = 0; pgdidx <= pgdidx_limit; pgdidx++) {
		pud_t *pud;

		if (pgdidx >= hole_low && pgdidx < hole_high)
			continue;

		if (!pgd_val(pgd[pgdidx]))
			continue;

		pud = pud_offset(&pgd[pgdidx], 0);

		if (PTRS_PER_PUD > 1) /* not folded */
			flush |= (*func)(mm, virt_to_page(pud), PT_PUD);

		for (pudidx = 0; pudidx < PTRS_PER_PUD; pudidx++) {
			pmd_t *pmd;

			if (pgdidx == pgdidx_limit &&
			    pudidx > pudidx_limit)
				goto out;

			if (pud_none(pud[pudidx]))
				continue;

			pmd = pmd_offset(&pud[pudidx], 0);

			if (PTRS_PER_PMD > 1) /* not folded */
				flush |= (*func)(mm, virt_to_page(pmd), PT_PMD);

			for (pmdidx = 0; pmdidx < PTRS_PER_PMD; pmdidx++) {
				struct page *pte;

				if (pgdidx == pgdidx_limit &&
				    pudidx == pudidx_limit &&
				    pmdidx > pmdidx_limit)
					goto out;

				if (pmd_none(pmd[pmdidx]))
					continue;

				pte = pmd_page(pmd[pmdidx]);
				flush |= (*func)(mm, pte, PT_PTE);
			}
		}
	}

out:
	/* Do the top level last, so that the callbacks can use it as
	   a cue to do final things like tlb flushes. */
	flush |= (*func)(mm, virt_to_page(pgd), PT_PGD);

	return flush;
}

static int xen_pgd_walk(struct mm_struct *mm,
			int (*func)(struct mm_struct *mm, struct page *,
				    enum pt_level),
			unsigned long limit)
{
	return __xen_pgd_walk(mm, mm->pgd, func, limit);
}

/* If we're using split pte locks, then take the page's lock and
   return a pointer to it.  Otherwise return NULL. */
static spinlock_t *xen_pte_lock(struct page *page, struct mm_struct *mm)
{
	spinlock_t *ptl = NULL;

#if USE_SPLIT_PTLOCKS
	ptl = __pte_lockptr(page);
	spin_lock_nest_lock(ptl, &mm->page_table_lock);
#endif

	return ptl;
}

static void xen_pte_unlock(void *v)
{
	spinlock_t *ptl = v;
	spin_unlock(ptl);
}

static void xen_do_pin(unsigned level, unsigned long pfn)
{
	struct mmuext_op *op;
	struct multicall_space mcs;

	mcs = __xen_mc_entry(sizeof(*op));
	op = mcs.args;
	op->cmd = level;
	op->arg1.mfn = pfn_to_mfn(pfn);
	MULTI_mmuext_op(mcs.mc, op, 1, NULL, DOMID_SELF);
}

static int xen_pin_page(struct mm_struct *mm, struct page *page,
			enum pt_level level)
{
	unsigned pgfl = TestSetPagePinned(page);
	int flush;

	if (pgfl)
		flush = 0;		/* already pinned */
	else if (PageHighMem(page))
		/* kmaps need flushing if we found an unpinned
		   highpage */
		flush = 1;
	else {
		void *pt = lowmem_page_address(page);
		unsigned long pfn = page_to_pfn(page);
		struct multicall_space mcs = __xen_mc_entry(0);
		spinlock_t *ptl;

		flush = 0;

		/*
		 * We need to hold the pagetable lock between the time
		 * we make the pagetable RO and when we actually pin
		 * it.  If we don't, then other users may come in and
		 * attempt to update the pagetable by writing it,
		 * which will fail because the memory is RO but not
		 * pinned, so Xen won't do the trap'n'emulate.
		 *
		 * If we're using split pte locks, we can't hold the
		 * entire pagetable's worth of locks during the
		 * traverse, because we may wrap the preempt count (8
		 * bits).  The solution is to mark RO and pin each PTE
		 * page while holding the lock.  This means the number
		 * of locks we end up holding is never more than a
		 * batch size (~32 entries, at present).
		 *
		 * If we're not using split pte locks, we needn't pin
		 * the PTE pages independently, because we're
		 * protected by the overall pagetable lock.
		 */
		ptl = NULL;
		if (level == PT_PTE)
			ptl = xen_pte_lock(page, mm);

		MULTI_update_va_mapping(mcs.mc, (unsigned long)pt,
					pfn_pte(pfn, PAGE_KERNEL_RO),
					level == PT_PGD ? UVMF_TLB_FLUSH : 0);

		if (ptl) {
			xen_do_pin(MMUEXT_PIN_L1_TABLE, pfn);

			/* Queue a deferred unlock for when this batch
			   is completed. */
			xen_mc_callback(xen_pte_unlock, ptl);
		}
	}

	return flush;
}

/* This is called just after a mm has been created, but it has not
   been used yet.  We need to make sure that its pagetable is all
   read-only, and can be pinned. */
static void __xen_pgd_pin(struct mm_struct *mm, pgd_t *pgd)
{
	xen_mc_batch();

	if (__xen_pgd_walk(mm, pgd, xen_pin_page, USER_LIMIT)) {
		/* re-enable interrupts for flushing */
		xen_mc_issue(0);

		kmap_flush_unused();

		xen_mc_batch();
	}

#ifdef CONFIG_X86_64
	{
		pgd_t *user_pgd = xen_get_user_pgd(pgd);

		xen_do_pin(MMUEXT_PIN_L4_TABLE, PFN_DOWN(__pa(pgd)));

		if (user_pgd) {
			xen_pin_page(mm, virt_to_page(user_pgd), PT_PGD);
			xen_do_pin(MMUEXT_PIN_L4_TABLE,
				   PFN_DOWN(__pa(user_pgd)));
		}
	}
#else /* CONFIG_X86_32 */
#ifdef CONFIG_X86_PAE
	/* Need to make sure unshared kernel PMD is pinnable */
	xen_pin_page(mm, pgd_page(pgd[pgd_index(TASK_SIZE)]),
		     PT_PMD);
#endif
	xen_do_pin(MMUEXT_PIN_L3_TABLE, PFN_DOWN(__pa(pgd)));
#endif /* CONFIG_X86_64 */
	xen_mc_issue(0);
}

static void xen_pgd_pin(struct mm_struct *mm)
{
	__xen_pgd_pin(mm, mm->pgd);
}

/*
 * On save, we need to pin all pagetables to make sure they get their
 * mfns turned into pfns.  Search the list for any unpinned pgds and pin
 * them (unpinned pgds are not currently in use, probably because the
 * process is under construction or destruction).
 *
 * Expected to be called in stop_machine() ("equivalent to taking
 * every spinlock in the system"), so the locking doesn't really
 * matter all that much.
 */
void xen_mm_pin_all(void)
{
	unsigned long flags;
	struct page *page;

	spin_lock_irqsave(&pgd_lock, flags);

	list_for_each_entry(page, &pgd_list, lru) {
		if (!PagePinned(page)) {
			__xen_pgd_pin(&init_mm, (pgd_t *)page_address(page));
			SetPageSavePinned(page);
		}
	}

	spin_unlock_irqrestore(&pgd_lock, flags);
}

/*
 * The init_mm pagetable is really pinned as soon as its created, but
 * that's before we have page structures to store the bits.  So do all
 * the book-keeping now.
 */
static __init int xen_mark_pinned(struct mm_struct *mm, struct page *page,
				  enum pt_level level)
{
	SetPagePinned(page);
	return 0;
}

static void __init xen_mark_init_mm_pinned(void)
{
	xen_pgd_walk(&init_mm, xen_mark_pinned, FIXADDR_TOP);
}

static int xen_unpin_page(struct mm_struct *mm, struct page *page,
			  enum pt_level level)
{
	unsigned pgfl = TestClearPagePinned(page);

	if (pgfl && !PageHighMem(page)) {
		void *pt = lowmem_page_address(page);
		unsigned long pfn = page_to_pfn(page);
		spinlock_t *ptl = NULL;
		struct multicall_space mcs;

		/*
		 * Do the converse to pin_page.  If we're using split
		 * pte locks, we must be holding the lock for while
		 * the pte page is unpinned but still RO to prevent
		 * concurrent updates from seeing it in this
		 * partially-pinned state.
		 */
		if (level == PT_PTE) {
			ptl = xen_pte_lock(page, mm);

			if (ptl)
				xen_do_pin(MMUEXT_UNPIN_TABLE, pfn);
		}

		mcs = __xen_mc_entry(0);

		MULTI_update_va_mapping(mcs.mc, (unsigned long)pt,
					pfn_pte(pfn, PAGE_KERNEL),
					level == PT_PGD ? UVMF_TLB_FLUSH : 0);

		if (ptl) {
			/* unlock when batch completed */
			xen_mc_callback(xen_pte_unlock, ptl);
		}
	}

	return 0;		/* never need to flush on unpin */
}

/* Release a pagetables pages back as normal RW */
static void __xen_pgd_unpin(struct mm_struct *mm, pgd_t *pgd)
{
	xen_mc_batch();

	xen_do_pin(MMUEXT_UNPIN_TABLE, PFN_DOWN(__pa(pgd)));

#ifdef CONFIG_X86_64
	{
		pgd_t *user_pgd = xen_get_user_pgd(pgd);

		if (user_pgd) {
			xen_do_pin(MMUEXT_UNPIN_TABLE,
				   PFN_DOWN(__pa(user_pgd)));
			xen_unpin_page(mm, virt_to_page(user_pgd), PT_PGD);
		}
	}
#endif

#ifdef CONFIG_X86_PAE
	/* Need to make sure unshared kernel PMD is unpinned */
	xen_unpin_page(mm, pgd_page(pgd[pgd_index(TASK_SIZE)]),
		       PT_PMD);
#endif

	__xen_pgd_walk(mm, pgd, xen_unpin_page, USER_LIMIT);

	xen_mc_issue(0);
}

static void xen_pgd_unpin(struct mm_struct *mm)
{
	__xen_pgd_unpin(mm, mm->pgd);
}

/*
 * On resume, undo any pinning done at save, so that the rest of the
 * kernel doesn't see any unexpected pinned pagetables.
 */
void xen_mm_unpin_all(void)
{
	unsigned long flags;
	struct page *page;

	spin_lock_irqsave(&pgd_lock, flags);

	list_for_each_entry(page, &pgd_list, lru) {
		if (PageSavePinned(page)) {
			BUG_ON(!PagePinned(page));
			__xen_pgd_unpin(&init_mm, (pgd_t *)page_address(page));
			ClearPageSavePinned(page);
		}
	}

	spin_unlock_irqrestore(&pgd_lock, flags);
}

void xen_activate_mm(struct mm_struct *prev, struct mm_struct *next)
{
	spin_lock(&next->page_table_lock);
	xen_pgd_pin(next);
	spin_unlock(&next->page_table_lock);
}

void xen_dup_mmap(struct mm_struct *oldmm, struct mm_struct *mm)
{
	spin_lock(&mm->page_table_lock);
	xen_pgd_pin(mm);
	spin_unlock(&mm->page_table_lock);
}


#ifdef CONFIG_SMP
/* Another cpu may still have their %cr3 pointing at the pagetable, so
   we need to repoint it somewhere else before we can unpin it. */
static void drop_other_mm_ref(void *info)
{
	struct mm_struct *mm = info;
	struct mm_struct *active_mm;

	active_mm = percpu_read(cpu_tlbstate.active_mm);

	if (active_mm == mm)
		leave_mm(smp_processor_id());

	/* If this cpu still has a stale cr3 reference, then make sure
	   it has been flushed. */
	if (percpu_read(xen_current_cr3) == __pa(mm->pgd))
		load_cr3(swapper_pg_dir);
}

static void xen_drop_mm_ref(struct mm_struct *mm)
{
	cpumask_var_t mask;
	unsigned cpu;

	if (current->active_mm == mm) {
		if (current->mm == mm)
			load_cr3(swapper_pg_dir);
		else
			leave_mm(smp_processor_id());
	}

	/* Get the "official" set of cpus referring to our pagetable. */
	if (!alloc_cpumask_var(&mask, GFP_ATOMIC)) {
		for_each_online_cpu(cpu) {
			if (!cpumask_test_cpu(cpu, mm_cpumask(mm))
			    && per_cpu(xen_current_cr3, cpu) != __pa(mm->pgd))
				continue;
			smp_call_function_single(cpu, drop_other_mm_ref, mm, 1);
		}
		return;
	}
	cpumask_copy(mask, mm_cpumask(mm));

	/* It's possible that a vcpu may have a stale reference to our
	   cr3, because its in lazy mode, and it hasn't yet flushed
	   its set of pending hypercalls yet.  In this case, we can
	   look at its actual current cr3 value, and force it to flush
	   if needed. */
	for_each_online_cpu(cpu) {
		if (per_cpu(xen_current_cr3, cpu) == __pa(mm->pgd))
			cpumask_set_cpu(cpu, mask);
	}

	if (!cpumask_empty(mask))
		smp_call_function_many(mask, drop_other_mm_ref, mm, 1);
	free_cpumask_var(mask);
}
#else
static void xen_drop_mm_ref(struct mm_struct *mm)
{
	if (current->active_mm == mm)
		load_cr3(swapper_pg_dir);
}
#endif

/*
 * While a process runs, Xen pins its pagetables, which means that the
 * hypervisor forces it to be read-only, and it controls all updates
 * to it.  This means that all pagetable updates have to go via the
 * hypervisor, which is moderately expensive.
 *
 * Since we're pulling the pagetable down, we switch to use init_mm,
 * unpin old process pagetable and mark it all read-write, which
 * allows further operations on it to be simple memory accesses.
 *
 * The only subtle point is that another CPU may be still using the
 * pagetable because of lazy tlb flushing.  This means we need need to
 * switch all CPUs off this pagetable before we can unpin it.
 */
void xen_exit_mmap(struct mm_struct *mm)
{
	get_cpu();		/* make sure we don't move around */
	xen_drop_mm_ref(mm);
	put_cpu();

	spin_lock(&mm->page_table_lock);

	/* pgd may not be pinned in the error exit path of execve */
	if (xen_page_pinned(mm->pgd))
		xen_pgd_unpin(mm);

	spin_unlock(&mm->page_table_lock);
}

static __init void xen_pagetable_setup_start(pgd_t *base)
{
}

static void xen_post_allocator_init(void);

static __init void xen_pagetable_setup_done(pgd_t *base)
{
	xen_setup_shared_info();
	xen_post_allocator_init();
}

static void xen_write_cr2(unsigned long cr2)
{
	percpu_read(xen_vcpu)->arch.cr2 = cr2;
}

static unsigned long xen_read_cr2(void)
{
	return percpu_read(xen_vcpu)->arch.cr2;
}

unsigned long xen_read_cr2_direct(void)
{
	return percpu_read(xen_vcpu_info.arch.cr2);
}

static void xen_flush_tlb(void)
{
	struct mmuext_op *op;
	struct multicall_space mcs;

	preempt_disable();

	mcs = xen_mc_entry(sizeof(*op));

	op = mcs.args;
	op->cmd = MMUEXT_TLB_FLUSH_LOCAL;
	MULTI_mmuext_op(mcs.mc, op, 1, NULL, DOMID_SELF);

	xen_mc_issue(PARAVIRT_LAZY_MMU);

	preempt_enable();
}

static void xen_flush_tlb_single(unsigned long addr)
{
	struct mmuext_op *op;
	struct multicall_space mcs;

	preempt_disable();

	mcs = xen_mc_entry(sizeof(*op));
	op = mcs.args;
	op->cmd = MMUEXT_INVLPG_LOCAL;
	op->arg1.linear_addr = addr & PAGE_MASK;
	MULTI_mmuext_op(mcs.mc, op, 1, NULL, DOMID_SELF);

	xen_mc_issue(PARAVIRT_LAZY_MMU);

	preempt_enable();
}

static void xen_flush_tlb_others(const struct cpumask *cpus,
				 struct mm_struct *mm, unsigned long va)
{
	struct {
		struct mmuext_op op;
		DECLARE_BITMAP(mask, NR_CPUS);
	} *args;
	struct multicall_space mcs;

	if (cpumask_empty(cpus))
		return;		/* nothing to do */

	mcs = xen_mc_entry(sizeof(*args));
	args = mcs.args;
	args->op.arg2.vcpumask = to_cpumask(args->mask);

	/* Remove us, and any offline CPUS. */
	cpumask_and(to_cpumask(args->mask), cpus, cpu_online_mask);
	cpumask_clear_cpu(smp_processor_id(), to_cpumask(args->mask));

	if (va == TLB_FLUSH_ALL) {
		args->op.cmd = MMUEXT_TLB_FLUSH_MULTI;
	} else {
		args->op.cmd = MMUEXT_INVLPG_MULTI;
		args->op.arg1.linear_addr = va;
	}

	MULTI_mmuext_op(mcs.mc, &args->op, 1, NULL, DOMID_SELF);

	xen_mc_issue(PARAVIRT_LAZY_MMU);
}

static unsigned long xen_read_cr3(void)
{
	return percpu_read(xen_cr3);
}

static void set_current_cr3(void *v)
{
	percpu_write(xen_current_cr3, (unsigned long)v);
}

static void __xen_write_cr3(bool kernel, unsigned long cr3)
{
	struct mmuext_op *op;
	struct multicall_space mcs;
	unsigned long mfn;

	if (cr3)
		mfn = pfn_to_mfn(PFN_DOWN(cr3));
	else
		mfn = 0;

	WARN_ON(mfn == 0 && kernel);

	mcs = __xen_mc_entry(sizeof(*op));

	op = mcs.args;
	op->cmd = kernel ? MMUEXT_NEW_BASEPTR : MMUEXT_NEW_USER_BASEPTR;
	op->arg1.mfn = mfn;

	MULTI_mmuext_op(mcs.mc, op, 1, NULL, DOMID_SELF);

	if (kernel) {
		percpu_write(xen_cr3, cr3);

		/* Update xen_current_cr3 once the batch has actually
		   been submitted. */
		xen_mc_callback(set_current_cr3, (void *)cr3);
	}
}

static void xen_write_cr3(unsigned long cr3)
{
	BUG_ON(preemptible());

	xen_mc_batch();  /* disables interrupts */

	/* Update while interrupts are disabled, so its atomic with
	   respect to ipis */
	percpu_write(xen_cr3, cr3);

	__xen_write_cr3(true, cr3);

#ifdef CONFIG_X86_64
	{
		pgd_t *user_pgd = xen_get_user_pgd(__va(cr3));
		if (user_pgd)
			__xen_write_cr3(false, __pa(user_pgd));
		else
			__xen_write_cr3(false, 0);
	}
#endif

	xen_mc_issue(PARAVIRT_LAZY_CPU);  /* interrupts restored */
}

static int xen_pgd_alloc(struct mm_struct *mm)
{
	pgd_t *pgd = mm->pgd;
	int ret = 0;

	BUG_ON(PagePinned(virt_to_page(pgd)));

#ifdef CONFIG_X86_64
	{
		struct page *page = virt_to_page(pgd);
		pgd_t *user_pgd;

		BUG_ON(page->private != 0);

		ret = -ENOMEM;

		user_pgd = (pgd_t *)__get_free_page(GFP_KERNEL | __GFP_ZERO);
		page->private = (unsigned long)user_pgd;

		if (user_pgd != NULL) {
			user_pgd[pgd_index(VSYSCALL_START)] =
				__pgd(__pa(level3_user_vsyscall) | _PAGE_TABLE);
			ret = 0;
		}

		BUG_ON(PagePinned(virt_to_page(xen_get_user_pgd(pgd))));
	}
#endif

	return ret;
}

static void xen_pgd_free(struct mm_struct *mm, pgd_t *pgd)
{
#ifdef CONFIG_X86_64
	pgd_t *user_pgd = xen_get_user_pgd(pgd);

	if (user_pgd)
		free_page((unsigned long)user_pgd);
#endif
}

static __init pte_t mask_rw_pte(pte_t *ptep, pte_t pte)
{
	unsigned long pfn = pte_pfn(pte);

#ifdef CONFIG_X86_32
	/* If there's an existing pte, then don't allow _PAGE_RW to be set */
	if (pte_val_ma(*ptep) & _PAGE_PRESENT)
		pte = __pte_ma(((pte_val_ma(*ptep) & _PAGE_RW) | ~_PAGE_RW) &
			       pte_val_ma(pte));
#endif

	/*
	 * If the new pfn is within the range of the newly allocated
	 * kernel pagetable, and it isn't being mapped into an
	 * early_ioremap fixmap slot, make sure it is RO.
	 */
	if (!is_early_ioremap_ptep(ptep) &&
	    pfn >= e820_table_start && pfn < e820_table_end)
		pte = pte_wrprotect(pte);

	return pte;
}

/* Init-time set_pte while constructing initial pagetables, which
   doesn't allow RO pagetable pages to be remapped RW */
static __init void xen_set_pte_init(pte_t *ptep, pte_t pte)
{
	pte = mask_rw_pte(ptep, pte);

	xen_set_pte(ptep, pte);
}

static void pin_pagetable_pfn(unsigned cmd, unsigned long pfn)
{
	struct mmuext_op op;
	op.cmd = cmd;
	op.arg1.mfn = pfn_to_mfn(pfn);
	if (HYPERVISOR_mmuext_op(&op, 1, NULL, DOMID_SELF))
		BUG();
}

/* Early in boot, while setting up the initial pagetable, assume
   everything is pinned. */
static __init void xen_alloc_pte_init(struct mm_struct *mm, unsigned long pfn)
{
#ifdef CONFIG_FLATMEM
	BUG_ON(mem_map);	/* should only be used early */
#endif
	make_lowmem_page_readonly(__va(PFN_PHYS(pfn)));
	pin_pagetable_pfn(MMUEXT_PIN_L1_TABLE, pfn);
}

/* Used for pmd and pud */
static __init void xen_alloc_pmd_init(struct mm_struct *mm, unsigned long pfn)
{
#ifdef CONFIG_FLATMEM
	BUG_ON(mem_map);	/* should only be used early */
#endif
	make_lowmem_page_readonly(__va(PFN_PHYS(pfn)));
}

/* Early release_pte assumes that all pts are pinned, since there's
   only init_mm and anything attached to that is pinned. */
static __init void xen_release_pte_init(unsigned long pfn)
{
	pin_pagetable_pfn(MMUEXT_UNPIN_TABLE, pfn);
	make_lowmem_page_readwrite(__va(PFN_PHYS(pfn)));
}

static __init void xen_release_pmd_init(unsigned long pfn)
{
	make_lowmem_page_readwrite(__va(PFN_PHYS(pfn)));
}

/* This needs to make sure the new pte page is pinned iff its being
   attached to a pinned pagetable. */
static void xen_alloc_ptpage(struct mm_struct *mm, unsigned long pfn, unsigned level)
{
	struct page *page = pfn_to_page(pfn);

	if (PagePinned(virt_to_page(mm->pgd))) {
		SetPagePinned(page);

		if (!PageHighMem(page)) {
			make_lowmem_page_readonly(__va(PFN_PHYS((unsigned long)pfn)));
			if (level == PT_PTE && USE_SPLIT_PTLOCKS)
				pin_pagetable_pfn(MMUEXT_PIN_L1_TABLE, pfn);
		} else {
			/* make sure there are no stray mappings of
			   this page */
			kmap_flush_unused();
		}
	}
}

static void xen_alloc_pte(struct mm_struct *mm, unsigned long pfn)
{
	xen_alloc_ptpage(mm, pfn, PT_PTE);
}

static void xen_alloc_pmd(struct mm_struct *mm, unsigned long pfn)
{
	xen_alloc_ptpage(mm, pfn, PT_PMD);
}

/* This should never happen until we're OK to use struct page */
static void xen_release_ptpage(unsigned long pfn, unsigned level)
{
	struct page *page = pfn_to_page(pfn);

	if (PagePinned(page)) {
		if (!PageHighMem(page)) {
			if (level == PT_PTE && USE_SPLIT_PTLOCKS)
				pin_pagetable_pfn(MMUEXT_UNPIN_TABLE, pfn);
			make_lowmem_page_readwrite(__va(PFN_PHYS(pfn)));
		}
		ClearPagePinned(page);
	}
}

static void xen_release_pte(unsigned long pfn)
{
	xen_release_ptpage(pfn, PT_PTE);
}

static void xen_release_pmd(unsigned long pfn)
{
	xen_release_ptpage(pfn, PT_PMD);
}

#if PAGETABLE_LEVELS == 4
static void xen_alloc_pud(struct mm_struct *mm, unsigned long pfn)
{
	xen_alloc_ptpage(mm, pfn, PT_PUD);
}

static void xen_release_pud(unsigned long pfn)
{
	xen_release_ptpage(pfn, PT_PUD);
}
#endif

void __init xen_reserve_top(void)
{
#ifdef CONFIG_X86_32
	unsigned long top = HYPERVISOR_VIRT_START;
	struct xen_platform_parameters pp;

	if (HYPERVISOR_xen_version(XENVER_platform_parameters, &pp) == 0)
		top = pp.virt_start;

	reserve_top_address(-top);
#endif	/* CONFIG_X86_32 */
}

/*
 * Like __va(), but returns address in the kernel mapping (which is
 * all we have until the physical memory mapping has been set up.
 */
static void *__ka(phys_addr_t paddr)
{
#ifdef CONFIG_X86_64
	return (void *)(paddr + __START_KERNEL_map);
#else
	return __va(paddr);
#endif
}

/* Convert a machine address to physical address */
static unsigned long m2p(phys_addr_t maddr)
{
	phys_addr_t paddr;

	maddr &= PTE_PFN_MASK;
	paddr = mfn_to_pfn(maddr >> PAGE_SHIFT) << PAGE_SHIFT;

	return paddr;
}

/* Convert a machine address to kernel virtual */
static void *m2v(phys_addr_t maddr)
{
	return __ka(m2p(maddr));
}

/* Set the page permissions on an identity-mapped pages */
static void set_page_prot(void *addr, pgprot_t prot)
{
	unsigned long pfn = __pa(addr) >> PAGE_SHIFT;
	pte_t pte = pfn_pte(pfn, prot);

	if (HYPERVISOR_update_va_mapping((unsigned long)addr, pte, 0))
		BUG();
}

static __init void xen_map_identity_early(pmd_t *pmd, unsigned long max_pfn)
{
	unsigned pmdidx, pteidx;
	unsigned ident_pte;
	unsigned long pfn;

	level1_ident_pgt = extend_brk(sizeof(pte_t) * LEVEL1_IDENT_ENTRIES,
				      PAGE_SIZE);

	ident_pte = 0;
	pfn = 0;
	for (pmdidx = 0; pmdidx < PTRS_PER_PMD && pfn < max_pfn; pmdidx++) {
		pte_t *pte_page;

		/* Reuse or allocate a page of ptes */
		if (pmd_present(pmd[pmdidx]))
			pte_page = m2v(pmd[pmdidx].pmd);
		else {
			/* Check for free pte pages */
			if (ident_pte == LEVEL1_IDENT_ENTRIES)
				break;

			pte_page = &level1_ident_pgt[ident_pte];
			ident_pte += PTRS_PER_PTE;

			pmd[pmdidx] = __pmd(__pa(pte_page) | _PAGE_TABLE);
		}

		/* Install mappings */
		for (pteidx = 0; pteidx < PTRS_PER_PTE; pteidx++, pfn++) {
			pte_t pte;

			if (pfn > max_pfn_mapped)
				max_pfn_mapped = pfn;

			if (!pte_none(pte_page[pteidx]))
				continue;

			pte = pfn_pte(pfn, PAGE_KERNEL_EXEC);
			pte_page[pteidx] = pte;
		}
	}

	for (pteidx = 0; pteidx < ident_pte; pteidx += PTRS_PER_PTE)
		set_page_prot(&level1_ident_pgt[pteidx], PAGE_KERNEL_RO);

	set_page_prot(pmd, PAGE_KERNEL_RO);
}

#ifdef CONFIG_X86_64
static void convert_pfn_mfn(void *v)
{
	pte_t *pte = v;
	int i;

	/* All levels are converted the same way, so just treat them
	   as ptes. */
	for (i = 0; i < PTRS_PER_PTE; i++)
		pte[i] = xen_make_pte(pte[i].pte);
}

/*
 * Set up the inital kernel pagetable.
 *
 * We can construct this by grafting the Xen provided pagetable into
 * head_64.S's preconstructed pagetables.  We copy the Xen L2's into
 * level2_ident_pgt, level2_kernel_pgt and level2_fixmap_pgt.  This
 * means that only the kernel has a physical mapping to start with -
 * but that's enough to get __va working.  We need to fill in the rest
 * of the physical mapping once some sort of allocator has been set
 * up.
 */
__init pgd_t *xen_setup_kernel_pagetable(pgd_t *pgd,
					 unsigned long max_pfn)
{
	pud_t *l3;
	pmd_t *l2;

	/* Zap identity mapping */
	init_level4_pgt[0] = __pgd(0);

	/* Pre-constructed entries are in pfn, so convert to mfn */
	convert_pfn_mfn(init_level4_pgt);
	convert_pfn_mfn(level3_ident_pgt);
	convert_pfn_mfn(level3_kernel_pgt);

	l3 = m2v(pgd[pgd_index(__START_KERNEL_map)].pgd);
	l2 = m2v(l3[pud_index(__START_KERNEL_map)].pud);

	memcpy(level2_ident_pgt, l2, sizeof(pmd_t) * PTRS_PER_PMD);
	memcpy(level2_kernel_pgt, l2, sizeof(pmd_t) * PTRS_PER_PMD);

	l3 = m2v(pgd[pgd_index(__START_KERNEL_map + PMD_SIZE)].pgd);
	l2 = m2v(l3[pud_index(__START_KERNEL_map + PMD_SIZE)].pud);
	memcpy(level2_fixmap_pgt, l2, sizeof(pmd_t) * PTRS_PER_PMD);

	/* Set up identity map */
	xen_map_identity_early(level2_ident_pgt, max_pfn);

	/* Make pagetable pieces RO */
	set_page_prot(init_level4_pgt, PAGE_KERNEL_RO);
	set_page_prot(level3_ident_pgt, PAGE_KERNEL_RO);
	set_page_prot(level3_kernel_pgt, PAGE_KERNEL_RO);
	set_page_prot(level3_user_vsyscall, PAGE_KERNEL_RO);
	set_page_prot(level2_kernel_pgt, PAGE_KERNEL_RO);
	set_page_prot(level2_fixmap_pgt, PAGE_KERNEL_RO);

	/* Pin down new L4 */
	pin_pagetable_pfn(MMUEXT_PIN_L4_TABLE,
			  PFN_DOWN(__pa_symbol(init_level4_pgt)));

	/* Unpin Xen-provided one */
	pin_pagetable_pfn(MMUEXT_UNPIN_TABLE, PFN_DOWN(__pa(pgd)));

	/* Switch over */
	pgd = init_level4_pgt;

	/*
	 * At this stage there can be no user pgd, and no page
	 * structure to attach it to, so make sure we just set kernel
	 * pgd.
	 */
	xen_mc_batch();
	__xen_write_cr3(true, __pa(pgd));
	xen_mc_issue(PARAVIRT_LAZY_CPU);

	memblock_x86_reserve_range(__pa(xen_start_info->pt_base),
		      __pa(xen_start_info->pt_base +
			   xen_start_info->nr_pt_frames * PAGE_SIZE),
		      "XEN PAGETABLES");

	return pgd;
}
#else	/* !CONFIG_X86_64 */
static RESERVE_BRK_ARRAY(pmd_t, level2_kernel_pgt, PTRS_PER_PMD);

__init pgd_t *xen_setup_kernel_pagetable(pgd_t *pgd,
					 unsigned long max_pfn)
{
	pmd_t *kernel_pmd;

<<<<<<< HEAD
	level2_kernel_pgt = extend_brk(sizeof(pmd_t *) * PTRS_PER_PMD, PAGE_SIZE);
=======
	level2_kernel_pgt = extend_brk(sizeof(pmd_t) * PTRS_PER_PMD, PAGE_SIZE);
>>>>>>> 9457b24a

	max_pfn_mapped = PFN_DOWN(__pa(xen_start_info->pt_base) +
				  xen_start_info->nr_pt_frames * PAGE_SIZE +
				  512*1024);

	kernel_pmd = m2v(pgd[KERNEL_PGD_BOUNDARY].pgd);
	memcpy(level2_kernel_pgt, kernel_pmd, sizeof(pmd_t) * PTRS_PER_PMD);

	xen_map_identity_early(level2_kernel_pgt, max_pfn);

	memcpy(swapper_pg_dir, pgd, sizeof(pgd_t) * PTRS_PER_PGD);
	set_pgd(&swapper_pg_dir[KERNEL_PGD_BOUNDARY],
			__pgd(__pa(level2_kernel_pgt) | _PAGE_PRESENT));

	set_page_prot(level2_kernel_pgt, PAGE_KERNEL_RO);
	set_page_prot(swapper_pg_dir, PAGE_KERNEL_RO);
	set_page_prot(empty_zero_page, PAGE_KERNEL_RO);

	pin_pagetable_pfn(MMUEXT_UNPIN_TABLE, PFN_DOWN(__pa(pgd)));

	xen_write_cr3(__pa(swapper_pg_dir));

	pin_pagetable_pfn(MMUEXT_PIN_L3_TABLE, PFN_DOWN(__pa(swapper_pg_dir)));

	memblock_x86_reserve_range(__pa(xen_start_info->pt_base),
		      __pa(xen_start_info->pt_base +
			   xen_start_info->nr_pt_frames * PAGE_SIZE),
		      "XEN PAGETABLES");

	return swapper_pg_dir;
}
#endif	/* CONFIG_X86_64 */

static unsigned char dummy_mapping[PAGE_SIZE] __page_aligned_bss;

static void xen_set_fixmap(unsigned idx, phys_addr_t phys, pgprot_t prot)
{
	pte_t pte;

	phys >>= PAGE_SHIFT;

	switch (idx) {
	case FIX_BTMAP_END ... FIX_BTMAP_BEGIN:
#ifdef CONFIG_X86_F00F_BUG
	case FIX_F00F_IDT:
#endif
#ifdef CONFIG_X86_32
	case FIX_WP_TEST:
	case FIX_VDSO:
# ifdef CONFIG_HIGHMEM
	case FIX_KMAP_BEGIN ... FIX_KMAP_END:
# endif
#else
	case VSYSCALL_LAST_PAGE ... VSYSCALL_FIRST_PAGE:
#endif
	case FIX_TEXT_POKE0:
	case FIX_TEXT_POKE1:
		/* All local page mappings */
		pte = pfn_pte(phys, prot);
		break;

#ifdef CONFIG_X86_LOCAL_APIC
	case FIX_APIC_BASE:	/* maps dummy local APIC */
		pte = pfn_pte(PFN_DOWN(__pa(dummy_mapping)), PAGE_KERNEL);
		break;
#endif

#ifdef CONFIG_X86_IO_APIC
	case FIX_IO_APIC_BASE_0 ... FIX_IO_APIC_BASE_END:
		/*
		 * We just don't map the IO APIC - all access is via
		 * hypercalls.  Keep the address in the pte for reference.
		 */
		pte = pfn_pte(PFN_DOWN(__pa(dummy_mapping)), PAGE_KERNEL);
		break;
#endif

	case FIX_PARAVIRT_BOOTMAP:
		/* This is an MFN, but it isn't an IO mapping from the
		   IO domain */
		pte = mfn_pte(phys, prot);
		break;

	default:
		/* By default, set_fixmap is used for hardware mappings */
		pte = mfn_pte(phys, __pgprot(pgprot_val(prot) | _PAGE_IOMAP));
		break;
	}

	__native_set_fixmap(idx, pte);

#ifdef CONFIG_X86_64
	/* Replicate changes to map the vsyscall page into the user
	   pagetable vsyscall mapping. */
	if (idx >= VSYSCALL_LAST_PAGE && idx <= VSYSCALL_FIRST_PAGE) {
		unsigned long vaddr = __fix_to_virt(idx);
		set_pte_vaddr_pud(level3_user_vsyscall, vaddr, pte);
	}
#endif
}

__init void xen_ident_map_ISA(void)
{
	unsigned long pa;

	/*
	 * If we're dom0, then linear map the ISA machine addresses into
	 * the kernel's address space.
	 */
	if (!xen_initial_domain())
		return;

	xen_raw_printk("Xen: setup ISA identity maps\n");

	for (pa = ISA_START_ADDRESS; pa < ISA_END_ADDRESS; pa += PAGE_SIZE) {
		pte_t pte = mfn_pte(PFN_DOWN(pa), PAGE_KERNEL_IO);

		if (HYPERVISOR_update_va_mapping(PAGE_OFFSET + pa, pte, 0))
			BUG();
	}

	xen_flush_tlb();
}

static __init void xen_post_allocator_init(void)
{
	pv_mmu_ops.set_pte = xen_set_pte;
	pv_mmu_ops.set_pmd = xen_set_pmd;
	pv_mmu_ops.set_pud = xen_set_pud;
#if PAGETABLE_LEVELS == 4
	pv_mmu_ops.set_pgd = xen_set_pgd;
#endif

	/* This will work as long as patching hasn't happened yet
	   (which it hasn't) */
	pv_mmu_ops.alloc_pte = xen_alloc_pte;
	pv_mmu_ops.alloc_pmd = xen_alloc_pmd;
	pv_mmu_ops.release_pte = xen_release_pte;
	pv_mmu_ops.release_pmd = xen_release_pmd;
#if PAGETABLE_LEVELS == 4
	pv_mmu_ops.alloc_pud = xen_alloc_pud;
	pv_mmu_ops.release_pud = xen_release_pud;
#endif

#ifdef CONFIG_X86_64
	SetPagePinned(virt_to_page(level3_user_vsyscall));
#endif
	xen_mark_init_mm_pinned();
}

static void xen_leave_lazy_mmu(void)
{
	preempt_disable();
	xen_mc_flush();
	paravirt_leave_lazy_mmu();
	preempt_enable();
}

static const struct pv_mmu_ops xen_mmu_ops __initdata = {
	.read_cr2 = xen_read_cr2,
	.write_cr2 = xen_write_cr2,

	.read_cr3 = xen_read_cr3,
	.write_cr3 = xen_write_cr3,

	.flush_tlb_user = xen_flush_tlb,
	.flush_tlb_kernel = xen_flush_tlb,
	.flush_tlb_single = xen_flush_tlb_single,
	.flush_tlb_others = xen_flush_tlb_others,

	.pte_update = paravirt_nop,
	.pte_update_defer = paravirt_nop,

	.pgd_alloc = xen_pgd_alloc,
	.pgd_free = xen_pgd_free,

	.alloc_pte = xen_alloc_pte_init,
	.release_pte = xen_release_pte_init,
	.alloc_pmd = xen_alloc_pmd_init,
	.release_pmd = xen_release_pmd_init,

	.set_pte = xen_set_pte_init,
	.set_pte_at = xen_set_pte_at,
	.set_pmd = xen_set_pmd_hyper,

	.ptep_modify_prot_start = __ptep_modify_prot_start,
	.ptep_modify_prot_commit = __ptep_modify_prot_commit,

	.pte_val = PV_CALLEE_SAVE(xen_pte_val),
	.pgd_val = PV_CALLEE_SAVE(xen_pgd_val),

	.make_pte = PV_CALLEE_SAVE(xen_make_pte),
	.make_pgd = PV_CALLEE_SAVE(xen_make_pgd),

#ifdef CONFIG_X86_PAE
	.set_pte_atomic = xen_set_pte_atomic,
	.pte_clear = xen_pte_clear,
	.pmd_clear = xen_pmd_clear,
#endif	/* CONFIG_X86_PAE */
	.set_pud = xen_set_pud_hyper,

	.make_pmd = PV_CALLEE_SAVE(xen_make_pmd),
	.pmd_val = PV_CALLEE_SAVE(xen_pmd_val),

#if PAGETABLE_LEVELS == 4
	.pud_val = PV_CALLEE_SAVE(xen_pud_val),
	.make_pud = PV_CALLEE_SAVE(xen_make_pud),
	.set_pgd = xen_set_pgd_hyper,

	.alloc_pud = xen_alloc_pmd_init,
	.release_pud = xen_release_pmd_init,
#endif	/* PAGETABLE_LEVELS == 4 */

	.activate_mm = xen_activate_mm,
	.dup_mmap = xen_dup_mmap,
	.exit_mmap = xen_exit_mmap,

	.lazy_mode = {
		.enter = paravirt_enter_lazy_mmu,
		.leave = xen_leave_lazy_mmu,
	},

	.set_fixmap = xen_set_fixmap,
};

void __init xen_init_mmu_ops(void)
{
	x86_init.paging.pagetable_setup_start = xen_pagetable_setup_start;
	x86_init.paging.pagetable_setup_done = xen_pagetable_setup_done;
	pv_mmu_ops = xen_mmu_ops;

	vmap_lazy_unmap = false;

	memset(dummy_mapping, 0xff, PAGE_SIZE);
}

/* Protected by xen_reservation_lock. */
#define MAX_CONTIG_ORDER 9 /* 2MB */
static unsigned long discontig_frames[1<<MAX_CONTIG_ORDER];

#define VOID_PTE (mfn_pte(0, __pgprot(0)))
static void xen_zap_pfn_range(unsigned long vaddr, unsigned int order,
				unsigned long *in_frames,
				unsigned long *out_frames)
{
	int i;
	struct multicall_space mcs;

	xen_mc_batch();
	for (i = 0; i < (1UL<<order); i++, vaddr += PAGE_SIZE) {
		mcs = __xen_mc_entry(0);

		if (in_frames)
			in_frames[i] = virt_to_mfn(vaddr);

		MULTI_update_va_mapping(mcs.mc, vaddr, VOID_PTE, 0);
		set_phys_to_machine(virt_to_pfn(vaddr), INVALID_P2M_ENTRY);

		if (out_frames)
			out_frames[i] = virt_to_pfn(vaddr);
	}
	xen_mc_issue(0);
}

/*
 * Update the pfn-to-mfn mappings for a virtual address range, either to
 * point to an array of mfns, or contiguously from a single starting
 * mfn.
 */
static void xen_remap_exchanged_ptes(unsigned long vaddr, int order,
				     unsigned long *mfns,
				     unsigned long first_mfn)
{
	unsigned i, limit;
	unsigned long mfn;

	xen_mc_batch();

	limit = 1u << order;
	for (i = 0; i < limit; i++, vaddr += PAGE_SIZE) {
		struct multicall_space mcs;
		unsigned flags;

		mcs = __xen_mc_entry(0);
		if (mfns)
			mfn = mfns[i];
		else
			mfn = first_mfn + i;

		if (i < (limit - 1))
			flags = 0;
		else {
			if (order == 0)
				flags = UVMF_INVLPG | UVMF_ALL;
			else
				flags = UVMF_TLB_FLUSH | UVMF_ALL;
		}

		MULTI_update_va_mapping(mcs.mc, vaddr,
				mfn_pte(mfn, PAGE_KERNEL), flags);

		set_phys_to_machine(virt_to_pfn(vaddr), mfn);
	}

	xen_mc_issue(0);
}

/*
 * Perform the hypercall to exchange a region of our pfns to point to
 * memory with the required contiguous alignment.  Takes the pfns as
 * input, and populates mfns as output.
 *
 * Returns a success code indicating whether the hypervisor was able to
 * satisfy the request or not.
 */
static int xen_exchange_memory(unsigned long extents_in, unsigned int order_in,
			       unsigned long *pfns_in,
			       unsigned long extents_out,
			       unsigned int order_out,
			       unsigned long *mfns_out,
			       unsigned int address_bits)
{
	long rc;
	int success;

	struct xen_memory_exchange exchange = {
		.in = {
			.nr_extents   = extents_in,
			.extent_order = order_in,
			.extent_start = pfns_in,
			.domid        = DOMID_SELF
		},
		.out = {
			.nr_extents   = extents_out,
			.extent_order = order_out,
			.extent_start = mfns_out,
			.address_bits = address_bits,
			.domid        = DOMID_SELF
		}
	};

	BUG_ON(extents_in << order_in != extents_out << order_out);

	rc = HYPERVISOR_memory_op(XENMEM_exchange, &exchange);
	success = (exchange.nr_exchanged == extents_in);

	BUG_ON(!success && ((exchange.nr_exchanged != 0) || (rc == 0)));
	BUG_ON(success && (rc != 0));

	return success;
}

int xen_create_contiguous_region(unsigned long vstart, unsigned int order,
				 unsigned int address_bits)
{
	unsigned long *in_frames = discontig_frames, out_frame;
	unsigned long  flags;
	int            success;

	/*
	 * Currently an auto-translated guest will not perform I/O, nor will
	 * it require PAE page directories below 4GB. Therefore any calls to
	 * this function are redundant and can be ignored.
	 */

	if (xen_feature(XENFEAT_auto_translated_physmap))
		return 0;

	if (unlikely(order > MAX_CONTIG_ORDER))
		return -ENOMEM;

	memset((void *) vstart, 0, PAGE_SIZE << order);

	spin_lock_irqsave(&xen_reservation_lock, flags);

	/* 1. Zap current PTEs, remembering MFNs. */
	xen_zap_pfn_range(vstart, order, in_frames, NULL);

	/* 2. Get a new contiguous memory extent. */
	out_frame = virt_to_pfn(vstart);
	success = xen_exchange_memory(1UL << order, 0, in_frames,
				      1, order, &out_frame,
				      address_bits);

	/* 3. Map the new extent in place of old pages. */
	if (success)
		xen_remap_exchanged_ptes(vstart, order, NULL, out_frame);
	else
		xen_remap_exchanged_ptes(vstart, order, in_frames, 0);

	spin_unlock_irqrestore(&xen_reservation_lock, flags);

	return success ? 0 : -ENOMEM;
}
EXPORT_SYMBOL_GPL(xen_create_contiguous_region);

void xen_destroy_contiguous_region(unsigned long vstart, unsigned int order)
{
	unsigned long *out_frames = discontig_frames, in_frame;
	unsigned long  flags;
	int success;

	if (xen_feature(XENFEAT_auto_translated_physmap))
		return;

	if (unlikely(order > MAX_CONTIG_ORDER))
		return;

	memset((void *) vstart, 0, PAGE_SIZE << order);

	spin_lock_irqsave(&xen_reservation_lock, flags);

	/* 1. Find start MFN of contiguous extent. */
	in_frame = virt_to_mfn(vstart);

	/* 2. Zap current PTEs. */
	xen_zap_pfn_range(vstart, order, NULL, out_frames);

	/* 3. Do the exchange for non-contiguous MFNs. */
	success = xen_exchange_memory(1, order, &in_frame, 1UL << order,
					0, out_frames, 0);

	/* 4. Map new pages in place of old pages. */
	if (success)
		xen_remap_exchanged_ptes(vstart, order, out_frames, 0);
	else
		xen_remap_exchanged_ptes(vstart, order, NULL, in_frame);

	spin_unlock_irqrestore(&xen_reservation_lock, flags);
}
EXPORT_SYMBOL_GPL(xen_destroy_contiguous_region);

#ifdef CONFIG_XEN_PVHVM
static void xen_hvm_exit_mmap(struct mm_struct *mm)
{
	struct xen_hvm_pagetable_dying a;
	int rc;

	a.domid = DOMID_SELF;
	a.gpa = __pa(mm->pgd);
	rc = HYPERVISOR_hvm_op(HVMOP_pagetable_dying, &a);
	WARN_ON_ONCE(rc < 0);
}

static int is_pagetable_dying_supported(void)
{
	struct xen_hvm_pagetable_dying a;
	int rc = 0;

	a.domid = DOMID_SELF;
	a.gpa = 0x00;
	rc = HYPERVISOR_hvm_op(HVMOP_pagetable_dying, &a);
	if (rc < 0) {
		printk(KERN_DEBUG "HVMOP_pagetable_dying not supported\n");
		return 0;
	}
	return 1;
}

void __init xen_hvm_init_mmu_ops(void)
{
	if (is_pagetable_dying_supported())
		pv_mmu_ops.exit_mmap = xen_hvm_exit_mmap;
}
#endif

#define REMAP_BATCH_SIZE 16

struct remap_data {
	unsigned long mfn;
	pgprot_t prot;
	struct mmu_update *mmu_update;
};

static int remap_area_mfn_pte_fn(pte_t *ptep, pgtable_t token,
				 unsigned long addr, void *data)
{
	struct remap_data *rmd = data;
	pte_t pte = pte_mkspecial(pfn_pte(rmd->mfn++, rmd->prot));

	rmd->mmu_update->ptr = arbitrary_virt_to_machine(ptep).maddr;
	rmd->mmu_update->val = pte_val_ma(pte);
	rmd->mmu_update++;

	return 0;
}

int xen_remap_domain_mfn_range(struct vm_area_struct *vma,
			       unsigned long addr,
			       unsigned long mfn, int nr,
			       pgprot_t prot, unsigned domid)
{
	struct remap_data rmd;
	struct mmu_update mmu_update[REMAP_BATCH_SIZE];
	int batch;
	unsigned long range;
	int err = 0;

	prot = __pgprot(pgprot_val(prot) | _PAGE_IOMAP);

	vma->vm_flags |= VM_IO | VM_RESERVED | VM_PFNMAP;

	rmd.mfn = mfn;
	rmd.prot = prot;

	while (nr) {
		batch = min(REMAP_BATCH_SIZE, nr);
		range = (unsigned long)batch << PAGE_SHIFT;

		rmd.mmu_update = mmu_update;
		err = apply_to_page_range(vma->vm_mm, addr, range,
					  remap_area_mfn_pte_fn, &rmd);
		if (err)
			goto out;

		err = -EFAULT;
		if (HYPERVISOR_mmu_update(mmu_update, batch, NULL, domid) < 0)
			goto out;

		nr -= batch;
		addr += range;
	}

	err = 0;
out:

	flush_tlb_all();

	return err;
}
EXPORT_SYMBOL_GPL(xen_remap_domain_mfn_range);

#ifdef CONFIG_XEN_DEBUG_FS

static struct dentry *d_mmu_debug;

static int __init xen_mmu_debugfs(void)
{
	struct dentry *d_xen = xen_init_debugfs();

	if (d_xen == NULL)
		return -ENOMEM;

	d_mmu_debug = debugfs_create_dir("mmu", d_xen);

	debugfs_create_u8("zero_stats", 0644, d_mmu_debug, &zero_stats);

	debugfs_create_u32("pgd_update", 0444, d_mmu_debug, &mmu_stats.pgd_update);
	debugfs_create_u32("pgd_update_pinned", 0444, d_mmu_debug,
			   &mmu_stats.pgd_update_pinned);
	debugfs_create_u32("pgd_update_batched", 0444, d_mmu_debug,
			   &mmu_stats.pgd_update_pinned);

	debugfs_create_u32("pud_update", 0444, d_mmu_debug, &mmu_stats.pud_update);
	debugfs_create_u32("pud_update_pinned", 0444, d_mmu_debug,
			   &mmu_stats.pud_update_pinned);
	debugfs_create_u32("pud_update_batched", 0444, d_mmu_debug,
			   &mmu_stats.pud_update_pinned);

	debugfs_create_u32("pmd_update", 0444, d_mmu_debug, &mmu_stats.pmd_update);
	debugfs_create_u32("pmd_update_pinned", 0444, d_mmu_debug,
			   &mmu_stats.pmd_update_pinned);
	debugfs_create_u32("pmd_update_batched", 0444, d_mmu_debug,
			   &mmu_stats.pmd_update_pinned);

	debugfs_create_u32("pte_update", 0444, d_mmu_debug, &mmu_stats.pte_update);
//	debugfs_create_u32("pte_update_pinned", 0444, d_mmu_debug,
//			   &mmu_stats.pte_update_pinned);
	debugfs_create_u32("pte_update_batched", 0444, d_mmu_debug,
			   &mmu_stats.pte_update_pinned);

	debugfs_create_u32("mmu_update", 0444, d_mmu_debug, &mmu_stats.mmu_update);
	debugfs_create_u32("mmu_update_extended", 0444, d_mmu_debug,
			   &mmu_stats.mmu_update_extended);
	xen_debugfs_create_u32_array("mmu_update_histo", 0444, d_mmu_debug,
				     mmu_stats.mmu_update_histo, 20);

	debugfs_create_u32("set_pte_at", 0444, d_mmu_debug, &mmu_stats.set_pte_at);
	debugfs_create_u32("set_pte_at_batched", 0444, d_mmu_debug,
			   &mmu_stats.set_pte_at_batched);
	debugfs_create_u32("set_pte_at_current", 0444, d_mmu_debug,
			   &mmu_stats.set_pte_at_current);
	debugfs_create_u32("set_pte_at_kernel", 0444, d_mmu_debug,
			   &mmu_stats.set_pte_at_kernel);

	debugfs_create_u32("prot_commit", 0444, d_mmu_debug, &mmu_stats.prot_commit);
	debugfs_create_u32("prot_commit_batched", 0444, d_mmu_debug,
			   &mmu_stats.prot_commit_batched);

	return 0;
}
fs_initcall(xen_mmu_debugfs);

#endif	/* CONFIG_XEN_DEBUG_FS */<|MERGE_RESOLUTION|>--- conflicted
+++ resolved
@@ -2126,11 +2126,7 @@
 {
 	pmd_t *kernel_pmd;
 
-<<<<<<< HEAD
-	level2_kernel_pgt = extend_brk(sizeof(pmd_t *) * PTRS_PER_PMD, PAGE_SIZE);
-=======
 	level2_kernel_pgt = extend_brk(sizeof(pmd_t) * PTRS_PER_PMD, PAGE_SIZE);
->>>>>>> 9457b24a
 
 	max_pfn_mapped = PFN_DOWN(__pa(xen_start_info->pt_base) +
 				  xen_start_info->nr_pt_frames * PAGE_SIZE +
