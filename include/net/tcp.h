--- conflicted
+++ resolved
@@ -339,7 +339,6 @@
 #define TCP_ADD_STATS_USER(net, field, val) SNMP_ADD_STATS_USER((net)->mib.tcp_statistics, field, val)
 #define TCP_ADD_STATS(net, field, val)	SNMP_ADD_STATS((net)->mib.tcp_statistics, field, val)
 
-<<<<<<< HEAD
 extern void tcp_v4_err(struct sk_buff *skb, u32);
 
 extern void tcp_shutdown (struct sock *sk, int how);
@@ -350,6 +349,11 @@
 extern int tcp_v4_tw_remember_stamp(struct inet_timewait_sock *tw);
 extern int tcp_sendmsg(struct kiocb *iocb, struct sock *sk, struct msghdr *msg,
 		       size_t size);
+#ifdef CONFIG_MTCP
+extern int subtcp_sendmsg(struct kiocb *iocb, 
+			  struct sock *sk,
+			  struct msghdr *msg, size_t size);
+#endif
 extern int tcp_sendpage(struct sock *sk, struct page *page, int offset,
 			size_t size, int flags);
 extern int tcp_ioctl(struct sock *sk, int cmd, unsigned long arg);
@@ -364,52 +368,6 @@
 extern ssize_t tcp_splice_read(struct socket *sk, loff_t *ppos,
 			       struct pipe_inode_info *pipe, size_t len,
 			       unsigned int flags);
-=======
-extern void			tcp_v4_err(struct sk_buff *skb, u32);
-
-extern void			tcp_shutdown (struct sock *sk, int how);
-
-extern int			tcp_v4_rcv(struct sk_buff *skb);
-
-extern int			tcp_v4_remember_stamp(struct sock *sk);
-
-extern int		    	tcp_v4_tw_remember_stamp(struct inet_timewait_sock *tw);
-
-extern int			tcp_sendmsg(struct kiocb *iocb, struct socket *sock,
-					    struct msghdr *msg, size_t size);
-#ifdef CONFIG_MTCP
-extern int			subtcp_sendmsg(struct kiocb *iocb, 
-					       struct sock *sk,
-					       struct msghdr *msg, size_t size);
-#endif
-extern ssize_t			tcp_sendpage(struct socket *sock, struct page *page, int offset, size_t size, int flags);
-
-extern int			tcp_ioctl(struct sock *sk, 
-					  int cmd, 
-					  unsigned long arg);
-
-extern int			tcp_rcv_state_process(struct sock *sk, 
-						      struct sk_buff *skb,
-						      struct tcphdr *th,
-						      unsigned len);
-
-extern int			tcp_rcv_established(struct sock *sk, 
-						    struct sk_buff *skb,
-						    struct tcphdr *th, 
-						    unsigned len);
-
-extern void			tcp_rcv_space_adjust(struct sock *sk);
-
-extern void			tcp_cleanup_rbuf(struct sock *sk, int copied);
-
-extern int			tcp_twsk_unique(struct sock *sk,
-						struct sock *sktw, void *twp);
-
-extern void			tcp_twsk_destructor(struct sock *sk);
-
-extern ssize_t			tcp_splice_read(struct socket *sk, loff_t *ppos,
-					        struct pipe_inode_info *pipe, size_t len, unsigned int flags);
->>>>>>> 9a0dc015
 
 static inline void tcp_dec_quickack_mode(struct sock *sk,
 					 const unsigned int pkts)
@@ -446,8 +404,6 @@
 	TCP_TW_SYN = 3
 };
 
-
-<<<<<<< HEAD
 extern enum tcp_tw_status tcp_timewait_state_process(struct inet_timewait_sock *tw,
 						     struct sk_buff *skb,
 						     const struct tcphdr *th);
@@ -478,58 +434,8 @@
 		       size_t len, int nonblock, int flags, int *addr_len);
 extern void tcp_parse_options(struct sk_buff *skb,
 			      struct tcp_options_received *opt_rx, u8 **hvpp,
-			      int estab);
+			      struct multipath_options *mopt, int estab);
 extern u8 *tcp_parse_md5sig_option(struct tcphdr *th);
-=======
-extern enum tcp_tw_status	tcp_timewait_state_process(struct inet_timewait_sock *tw,
-							   struct sk_buff *skb,
-							   const struct tcphdr *th);
-
-extern struct sock *		tcp_check_req(struct sock *sk,struct sk_buff *skb,
-					      struct request_sock *req,
-					      struct request_sock **prev);
-extern int			tcp_child_process(struct sock *parent,
-						  struct sock *child,
-						  struct sk_buff *skb);
-extern int			tcp_use_frto(struct sock *sk);
-extern void			tcp_enter_frto(struct sock *sk);
-extern void			tcp_enter_loss(struct sock *sk, int how);
-extern void			tcp_clear_retrans(struct tcp_sock *tp);
-extern void			tcp_update_metrics(struct sock *sk);
-
-extern void			tcp_close(struct sock *sk, 
-					  long timeout);
-extern unsigned int		tcp_poll(struct file * file, struct socket *sock, struct poll_table_struct *wait);
-
-extern int			tcp_getsockopt(struct sock *sk, int level, 
-					       int optname,
-					       char __user *optval, 
-					       int __user *optlen);
-extern int			tcp_setsockopt(struct sock *sk, int level, 
-					       int optname, char __user *optval, 
-					       unsigned int optlen);
-extern int			compat_tcp_getsockopt(struct sock *sk,
-					int level, int optname,
-					char __user *optval, int __user *optlen);
-extern int			compat_tcp_setsockopt(struct sock *sk,
-					int level, int optname,
-					char __user *optval, unsigned int optlen);
-extern void			tcp_set_keepalive(struct sock *sk, int val);
-extern void			tcp_syn_ack_timeout(struct sock *sk,
-						    struct request_sock *req);
-extern int			tcp_recvmsg(struct kiocb *iocb, struct sock *sk,
-					    struct msghdr *msg,
-					    size_t len, int nonblock, 
-					    int flags, int *addr_len);
-
-extern void			tcp_parse_options(struct sk_buff *skb,
-						  struct tcp_options_received *opt_rx,
-						  u8 **hvpp,
-						  struct multipath_options *mopt,
-						  int estab);
-
-extern u8			*tcp_parse_md5sig_option(struct tcphdr *th);
->>>>>>> 9a0dc015
 
 /*
  *	TCP v4 functions exported for the inet6 API
@@ -736,18 +642,10 @@
 #define TCPHDR_CWR 0x80
 
 /* This is what the send packet queuing engine uses to pass
-<<<<<<< HEAD
  * TCP per-packet control information to the transmission code.
  * We also store the host-order sequence numbers in here too.
  * This is 44 bytes if IPV6 is enabled.
  * If this grows please adjust skbuff.h:skbuff->cb[xxx] size appropriately.
-=======
- * TCP per-packet control information to the transmission
- * code.  We also store the host-order sequence numbers in
- * here too.  This is 40 bytes on 32-bit architectures,
- * 48 bytes on 64-bit machines, if this grows please adjust
- * skbuff.h:skbuff->cb[xxx] size appropriately.
->>>>>>> 9a0dc015
  */
 struct tcp_skb_cb {
 	union {
@@ -768,21 +666,6 @@
 	__u32           sub_seq;        /* subflow seqnum (MPTCP)       */
 	__u32		when;		/* used to compute rtt's	*/
 	__u8		flags;		/* TCP header flags.		*/
-<<<<<<< HEAD
-=======
-
-	/* NOTE: These must match up to the flags byte in a
-	 *       real TCP header.
-	 */
-#define TCPCB_FLAG_FIN		0x01
-#define TCPCB_FLAG_SYN		0x02
-#define TCPCB_FLAG_RST		0x04
-#define TCPCB_FLAG_PSH		0x08
-#define TCPCB_FLAG_ACK		0x10
-#define TCPCB_FLAG_URG		0x20
-#define TCPCB_FLAG_ECE		0x40
-#define TCPCB_FLAG_CWR		0x80
->>>>>>> 9a0dc015
 	__u8		sacked;		/* State flags for SACK/FACK.	*/
 #define TCPCB_SACKED_ACKED	0x01	/* SKB ACK'd by a SACK block	*/
 #define TCPCB_SACKED_RETRANS	0x02	/* SKB retransmitted		*/
