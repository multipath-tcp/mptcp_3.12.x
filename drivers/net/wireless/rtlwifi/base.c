/******************************************************************************
 *
 * Copyright(c) 2009-2010  Realtek Corporation.
 *
 * This program is free software; you can redistribute it and/or modify it
 * under the terms of version 2 of the GNU General Public License as
 * published by the Free Software Foundation.
 *
 * This program is distributed in the hope that it will be useful, but WITHOUT
 * ANY WARRANTY; without even the implied warranty of MERCHANTABILITY or
 * FITNESS FOR A PARTICULAR PURPOSE.  See the GNU General Public License for
 * more details.
 *
 * You should have received a copy of the GNU General Public License along with
 * this program; if not, write to the Free Software Foundation, Inc.,
 * 51 Franklin Street, Fifth Floor, Boston, MA 02110, USA
 *
 * The full GNU General Public License is included in this distribution in the
 * file called LICENSE.
 *
 * Contact Information:
 * wlanfae <wlanfae@realtek.com>
 * Realtek Corporation, No. 2, Innovation Road II, Hsinchu Science Park,
 * Hsinchu 300, Taiwan.
 *
 * Larry Finger <Larry.Finger@lwfinger.net>
 *
 *****************************************************************************/

#include <linux/ip.h>
#include "wifi.h"
#include "rc.h"
#include "base.h"
#include "efuse.h"
#include "cam.h"
#include "ps.h"
#include "regd.h"

/*
 *NOTICE!!!: This file will be very big, we hsould
 *keep it clear under follwing roles:
 *
 *This file include follwing part, so, if you add new
 *functions into this file, please check which part it
 *should includes. or check if you should add new part
 *for this file:
 *
 *1) mac80211 init functions
 *2) tx information functions
 *3) functions called by core.c
 *4) wq & timer callback functions
 *5) frame process functions
 *6) IOT functions
 *7) sysfs functions
 *8) ...
 */

/*********************************************************
 *
 * mac80211 init functions
 *
 *********************************************************/
static struct ieee80211_channel rtl_channeltable_2g[] = {
	{.center_freq = 2412, .hw_value = 1,},
	{.center_freq = 2417, .hw_value = 2,},
	{.center_freq = 2422, .hw_value = 3,},
	{.center_freq = 2427, .hw_value = 4,},
	{.center_freq = 2432, .hw_value = 5,},
	{.center_freq = 2437, .hw_value = 6,},
	{.center_freq = 2442, .hw_value = 7,},
	{.center_freq = 2447, .hw_value = 8,},
	{.center_freq = 2452, .hw_value = 9,},
	{.center_freq = 2457, .hw_value = 10,},
	{.center_freq = 2462, .hw_value = 11,},
	{.center_freq = 2467, .hw_value = 12,},
	{.center_freq = 2472, .hw_value = 13,},
	{.center_freq = 2484, .hw_value = 14,},
};

static struct ieee80211_channel rtl_channeltable_5g[] = {
	{.center_freq = 5180, .hw_value = 36,},
	{.center_freq = 5200, .hw_value = 40,},
	{.center_freq = 5220, .hw_value = 44,},
	{.center_freq = 5240, .hw_value = 48,},
	{.center_freq = 5260, .hw_value = 52,},
	{.center_freq = 5280, .hw_value = 56,},
	{.center_freq = 5300, .hw_value = 60,},
	{.center_freq = 5320, .hw_value = 64,},
	{.center_freq = 5500, .hw_value = 100,},
	{.center_freq = 5520, .hw_value = 104,},
	{.center_freq = 5540, .hw_value = 108,},
	{.center_freq = 5560, .hw_value = 112,},
	{.center_freq = 5580, .hw_value = 116,},
	{.center_freq = 5600, .hw_value = 120,},
	{.center_freq = 5620, .hw_value = 124,},
	{.center_freq = 5640, .hw_value = 128,},
	{.center_freq = 5660, .hw_value = 132,},
	{.center_freq = 5680, .hw_value = 136,},
	{.center_freq = 5700, .hw_value = 140,},
	{.center_freq = 5745, .hw_value = 149,},
	{.center_freq = 5765, .hw_value = 153,},
	{.center_freq = 5785, .hw_value = 157,},
	{.center_freq = 5805, .hw_value = 161,},
	{.center_freq = 5825, .hw_value = 165,},
};

static struct ieee80211_rate rtl_ratetable_2g[] = {
	{.bitrate = 10, .hw_value = 0x00,},
	{.bitrate = 20, .hw_value = 0x01,},
	{.bitrate = 55, .hw_value = 0x02,},
	{.bitrate = 110, .hw_value = 0x03,},
	{.bitrate = 60, .hw_value = 0x04,},
	{.bitrate = 90, .hw_value = 0x05,},
	{.bitrate = 120, .hw_value = 0x06,},
	{.bitrate = 180, .hw_value = 0x07,},
	{.bitrate = 240, .hw_value = 0x08,},
	{.bitrate = 360, .hw_value = 0x09,},
	{.bitrate = 480, .hw_value = 0x0a,},
	{.bitrate = 540, .hw_value = 0x0b,},
};

static struct ieee80211_rate rtl_ratetable_5g[] = {
	{.bitrate = 60, .hw_value = 0x04,},
	{.bitrate = 90, .hw_value = 0x05,},
	{.bitrate = 120, .hw_value = 0x06,},
	{.bitrate = 180, .hw_value = 0x07,},
	{.bitrate = 240, .hw_value = 0x08,},
	{.bitrate = 360, .hw_value = 0x09,},
	{.bitrate = 480, .hw_value = 0x0a,},
	{.bitrate = 540, .hw_value = 0x0b,},
};

static const struct ieee80211_supported_band rtl_band_2ghz = {
	.band = IEEE80211_BAND_2GHZ,

	.channels = rtl_channeltable_2g,
	.n_channels = ARRAY_SIZE(rtl_channeltable_2g),

	.bitrates = rtl_ratetable_2g,
	.n_bitrates = ARRAY_SIZE(rtl_ratetable_2g),

	.ht_cap = {0},
};

static struct ieee80211_supported_band rtl_band_5ghz = {
	.band = IEEE80211_BAND_5GHZ,

	.channels = rtl_channeltable_5g,
	.n_channels = ARRAY_SIZE(rtl_channeltable_5g),

	.bitrates = rtl_ratetable_5g,
	.n_bitrates = ARRAY_SIZE(rtl_ratetable_5g),

	.ht_cap = {0},
};

static const u8 tid_to_ac[] = {
	2, /* IEEE80211_AC_BE */
	3, /* IEEE80211_AC_BK */
	3, /* IEEE80211_AC_BK */
	2, /* IEEE80211_AC_BE */
	1, /* IEEE80211_AC_VI */
	1, /* IEEE80211_AC_VI */
	0, /* IEEE80211_AC_VO */
	0, /* IEEE80211_AC_VO */
};

u8 rtl_tid_to_ac(struct ieee80211_hw *hw, u8 tid)
{
	return tid_to_ac[tid];
}

static void _rtl_init_hw_ht_capab(struct ieee80211_hw *hw,
				  struct ieee80211_sta_ht_cap *ht_cap)
{
	struct rtl_priv *rtlpriv = rtl_priv(hw);
	struct rtl_phy *rtlphy = &(rtlpriv->phy);

	ht_cap->ht_supported = true;
	ht_cap->cap = IEEE80211_HT_CAP_SUP_WIDTH_20_40 |
	    IEEE80211_HT_CAP_SGI_40 |
	    IEEE80211_HT_CAP_SGI_20 |
	    IEEE80211_HT_CAP_DSSSCCK40 | IEEE80211_HT_CAP_MAX_AMSDU;

	if (rtlpriv->rtlhal.disable_amsdu_8k)
		ht_cap->cap &= ~IEEE80211_HT_CAP_MAX_AMSDU;

	/*
	 *Maximum length of AMPDU that the STA can receive.
	 *Length = 2 ^ (13 + max_ampdu_length_exp) - 1 (octets)
	 */
	ht_cap->ampdu_factor = IEEE80211_HT_MAX_AMPDU_64K;

	/*Minimum MPDU start spacing , */
	ht_cap->ampdu_density = IEEE80211_HT_MPDU_DENSITY_16;

	ht_cap->mcs.tx_params = IEEE80211_HT_MCS_TX_DEFINED;

	/*
	 *hw->wiphy->bands[IEEE80211_BAND_2GHZ]
	 *base on ant_num
	 *rx_mask: RX mask
	 *if rx_ant =1 rx_mask[0]=0xff;==>MCS0-MCS7
	 *if rx_ant =2 rx_mask[1]=0xff;==>MCS8-MCS15
	 *if rx_ant >=3 rx_mask[2]=0xff;
	 *if BW_40 rx_mask[4]=0x01;
	 *highest supported RX rate
	 */
	if (get_rf_type(rtlphy) == RF_1T2R || get_rf_type(rtlphy) == RF_2T2R) {

		RT_TRACE(rtlpriv, COMP_INIT, DBG_DMESG, ("1T2R or 2T2R\n"));

		ht_cap->mcs.rx_mask[0] = 0xFF;
		ht_cap->mcs.rx_mask[1] = 0xFF;
		ht_cap->mcs.rx_mask[4] = 0x01;

		ht_cap->mcs.rx_highest = cpu_to_le16(MAX_BIT_RATE_40MHZ_MCS15);
	} else if (get_rf_type(rtlphy) == RF_1T1R) {

		RT_TRACE(rtlpriv, COMP_INIT, DBG_DMESG, ("1T1R\n"));

		ht_cap->mcs.rx_mask[0] = 0xFF;
		ht_cap->mcs.rx_mask[1] = 0x00;
		ht_cap->mcs.rx_mask[4] = 0x01;

		ht_cap->mcs.rx_highest = cpu_to_le16(MAX_BIT_RATE_40MHZ_MCS7);
	}
}

static void _rtl_init_mac80211(struct ieee80211_hw *hw)
{
	struct rtl_priv *rtlpriv = rtl_priv(hw);
	struct rtl_hal *rtlhal = rtl_hal(rtlpriv);
	struct rtl_mac *rtlmac = rtl_mac(rtl_priv(hw));
	struct rtl_efuse *rtlefuse = rtl_efuse(rtl_priv(hw));
	struct ieee80211_supported_band *sband;


	if (rtlhal->macphymode == SINGLEMAC_SINGLEPHY && rtlhal->bandset ==
	    BAND_ON_BOTH) {
		/* 1: 2.4 G bands */
		/* <1> use  mac->bands as mem for hw->wiphy->bands */
		sband = &(rtlmac->bands[IEEE80211_BAND_2GHZ]);

		/* <2> set hw->wiphy->bands[IEEE80211_BAND_2GHZ]
		 * to default value(1T1R) */
		memcpy(&(rtlmac->bands[IEEE80211_BAND_2GHZ]), &rtl_band_2ghz,
				sizeof(struct ieee80211_supported_band));

		/* <3> init ht cap base on ant_num */
		_rtl_init_hw_ht_capab(hw, &sband->ht_cap);

		/* <4> set mac->sband to wiphy->sband */
		hw->wiphy->bands[IEEE80211_BAND_2GHZ] = sband;

		/* 2: 5 G bands */
		/* <1> use  mac->bands as mem for hw->wiphy->bands */
		sband = &(rtlmac->bands[IEEE80211_BAND_5GHZ]);

		/* <2> set hw->wiphy->bands[IEEE80211_BAND_5GHZ]
		 * to default value(1T1R) */
		memcpy(&(rtlmac->bands[IEEE80211_BAND_5GHZ]), &rtl_band_5ghz,
				sizeof(struct ieee80211_supported_band));

		/* <3> init ht cap base on ant_num */
		_rtl_init_hw_ht_capab(hw, &sband->ht_cap);

		/* <4> set mac->sband to wiphy->sband */
		hw->wiphy->bands[IEEE80211_BAND_5GHZ] = sband;
	} else {
		if (rtlhal->current_bandtype == BAND_ON_2_4G) {
			/* <1> use  mac->bands as mem for hw->wiphy->bands */
			sband = &(rtlmac->bands[IEEE80211_BAND_2GHZ]);

			/* <2> set hw->wiphy->bands[IEEE80211_BAND_2GHZ]
			 * to default value(1T1R) */
			memcpy(&(rtlmac->bands[IEEE80211_BAND_2GHZ]),
				 &rtl_band_2ghz,
				 sizeof(struct ieee80211_supported_band));

			/* <3> init ht cap base on ant_num */
			_rtl_init_hw_ht_capab(hw, &sband->ht_cap);

			/* <4> set mac->sband to wiphy->sband */
			hw->wiphy->bands[IEEE80211_BAND_2GHZ] = sband;
		} else if (rtlhal->current_bandtype == BAND_ON_5G) {
			/* <1> use  mac->bands as mem for hw->wiphy->bands */
			sband = &(rtlmac->bands[IEEE80211_BAND_5GHZ]);

			/* <2> set hw->wiphy->bands[IEEE80211_BAND_5GHZ]
			 * to default value(1T1R) */
			memcpy(&(rtlmac->bands[IEEE80211_BAND_5GHZ]),
				 &rtl_band_5ghz,
				 sizeof(struct ieee80211_supported_band));

			/* <3> init ht cap base on ant_num */
			_rtl_init_hw_ht_capab(hw, &sband->ht_cap);

			/* <4> set mac->sband to wiphy->sband */
			hw->wiphy->bands[IEEE80211_BAND_5GHZ] = sband;
		} else {
			RT_TRACE(rtlpriv, COMP_INIT, DBG_EMERG,
				 ("Err BAND %d\n",
				 rtlhal->current_bandtype));
		}
	}
	/* <5> set hw caps */
	hw->flags = IEEE80211_HW_SIGNAL_DBM |
	    IEEE80211_HW_RX_INCLUDES_FCS |
	    IEEE80211_HW_BEACON_FILTER |
	    IEEE80211_HW_AMPDU_AGGREGATION |
	    IEEE80211_HW_REPORTS_TX_ACK_STATUS | 0;

	/* swlps or hwlps has been set in diff chip in init_sw_vars */
	if (rtlpriv->psc.swctrl_lps)
		hw->flags |= IEEE80211_HW_SUPPORTS_PS |
			IEEE80211_HW_PS_NULLFUNC_STACK |
			/* IEEE80211_HW_SUPPORTS_DYNAMIC_PS | */
			0;

	hw->wiphy->interface_modes =
	    BIT(NL80211_IFTYPE_AP) |
	    BIT(NL80211_IFTYPE_STATION) |
	    BIT(NL80211_IFTYPE_ADHOC);

	hw->wiphy->rts_threshold = 2347;

	hw->queues = AC_MAX;
	hw->extra_tx_headroom = RTL_TX_HEADER_SIZE;

	/* TODO: Correct this value for our hw */
	/* TODO: define these hard code value */
	hw->channel_change_time = 100;
	hw->max_listen_interval = 10;
	hw->max_rate_tries = 4;
	/* hw->max_rates = 1; */
	hw->sta_data_size = sizeof(struct rtl_sta_info);

	/* <6> mac address */
	if (is_valid_ether_addr(rtlefuse->dev_addr)) {
		SET_IEEE80211_PERM_ADDR(hw, rtlefuse->dev_addr);
	} else {
		u8 rtlmac[] = { 0x00, 0xe0, 0x4c, 0x81, 0x92, 0x00 };
		get_random_bytes((rtlmac + (ETH_ALEN - 1)), 1);
		SET_IEEE80211_PERM_ADDR(hw, rtlmac);
	}

}

static void _rtl_init_deferred_work(struct ieee80211_hw *hw)
{
	struct rtl_priv *rtlpriv = rtl_priv(hw);

	/* <1> timer */
	init_timer(&rtlpriv->works.watchdog_timer);
	setup_timer(&rtlpriv->works.watchdog_timer,
		    rtl_watch_dog_timer_callback, (unsigned long)hw);

	/* <2> work queue */
	rtlpriv->works.hw = hw;
	rtlpriv->works.rtl_wq = alloc_workqueue(rtlpriv->cfg->name, 0, 0);
	INIT_DELAYED_WORK(&rtlpriv->works.watchdog_wq,
			  (void *)rtl_watchdog_wq_callback);
	INIT_DELAYED_WORK(&rtlpriv->works.ips_nic_off_wq,
			  (void *)rtl_ips_nic_off_wq_callback);
	INIT_DELAYED_WORK(&rtlpriv->works.ps_work,
			  (void *)rtl_swlps_wq_callback);
	INIT_DELAYED_WORK(&rtlpriv->works.ps_rfon_wq,
			  (void *)rtl_swlps_rfon_wq_callback);

}

void rtl_deinit_deferred_work(struct ieee80211_hw *hw)
{
	struct rtl_priv *rtlpriv = rtl_priv(hw);

	del_timer_sync(&rtlpriv->works.watchdog_timer);

	cancel_delayed_work(&rtlpriv->works.watchdog_wq);
	cancel_delayed_work(&rtlpriv->works.ips_nic_off_wq);
	cancel_delayed_work(&rtlpriv->works.ps_work);
	cancel_delayed_work(&rtlpriv->works.ps_rfon_wq);
}

void rtl_init_rfkill(struct ieee80211_hw *hw)
{
	struct rtl_priv *rtlpriv = rtl_priv(hw);

	bool radio_state;
	bool blocked;
	u8 valid = 0;

	/*set init state to on */
	rtlpriv->rfkill.rfkill_state = 1;
	wiphy_rfkill_set_hw_state(hw->wiphy, 0);

	radio_state = rtlpriv->cfg->ops->radio_onoff_checking(hw, &valid);

	if (valid) {
		printk(KERN_INFO "rtlwifi: wireless switch is %s\n",
				rtlpriv->rfkill.rfkill_state ? "on" : "off");

		rtlpriv->rfkill.rfkill_state = radio_state;

		blocked = (rtlpriv->rfkill.rfkill_state == 1) ? 0 : 1;
		wiphy_rfkill_set_hw_state(hw->wiphy, blocked);
	}

	wiphy_rfkill_start_polling(hw->wiphy);
}

void rtl_deinit_rfkill(struct ieee80211_hw *hw)
{
	wiphy_rfkill_stop_polling(hw->wiphy);
}

int rtl_init_core(struct ieee80211_hw *hw)
{
	struct rtl_priv *rtlpriv = rtl_priv(hw);
	struct rtl_mac *rtlmac = rtl_mac(rtl_priv(hw));

	/* <1> init mac80211 */
	_rtl_init_mac80211(hw);
	rtlmac->hw = hw;

	/* <2> rate control register */
	hw->rate_control_algorithm = "rtl_rc";

	/*
	 * <3> init CRDA must come after init
	 * mac80211 hw  in _rtl_init_mac80211.
	 */
	if (rtl_regd_init(hw, rtl_reg_notifier)) {
		RT_TRACE(rtlpriv, COMP_ERR, DBG_EMERG, ("REGD init failed\n"));
		return 1;
	} else {
		/* CRDA regd hint must after init CRDA */
		if (regulatory_hint(hw->wiphy, rtlpriv->regd.alpha2)) {
			RT_TRACE(rtlpriv, COMP_ERR, DBG_WARNING,
				 ("regulatory_hint fail\n"));
		}
	}

	/* <4> locks */
	mutex_init(&rtlpriv->locks.conf_mutex);
	spin_lock_init(&rtlpriv->locks.ips_lock);
	spin_lock_init(&rtlpriv->locks.irq_th_lock);
	spin_lock_init(&rtlpriv->locks.h2c_lock);
	spin_lock_init(&rtlpriv->locks.rf_ps_lock);
	spin_lock_init(&rtlpriv->locks.rf_lock);
	spin_lock_init(&rtlpriv->locks.lps_lock);
	spin_lock_init(&rtlpriv->locks.waitq_lock);
	spin_lock_init(&rtlpriv->locks.cck_and_rw_pagea_lock);

	rtlmac->link_state = MAC80211_NOLINK;

	/* <5> init deferred work */
	_rtl_init_deferred_work(hw);

	return 0;
}

void rtl_deinit_core(struct ieee80211_hw *hw)
{
}

void rtl_init_rx_config(struct ieee80211_hw *hw)
{
	struct rtl_priv *rtlpriv = rtl_priv(hw);
	struct rtl_mac *mac = rtl_mac(rtl_priv(hw));

	rtlpriv->cfg->ops->get_hw_reg(hw, HW_VAR_RCR, (u8 *) (&mac->rx_conf));
}

/*********************************************************
 *
 * tx information functions
 *
 *********************************************************/
static void _rtl_qurey_shortpreamble_mode(struct ieee80211_hw *hw,
					  struct rtl_tcb_desc *tcb_desc,
					  struct ieee80211_tx_info *info)
{
	struct rtl_priv *rtlpriv = rtl_priv(hw);
	u8 rate_flag = info->control.rates[0].flags;

	tcb_desc->use_shortpreamble = false;

	/* 1M can only use Long Preamble. 11B spec */
	if (tcb_desc->hw_rate == rtlpriv->cfg->maps[RTL_RC_CCK_RATE1M])
		return;
	else if (rate_flag & IEEE80211_TX_RC_USE_SHORT_PREAMBLE)
		tcb_desc->use_shortpreamble = true;

	return;
}

static void _rtl_query_shortgi(struct ieee80211_hw *hw,
			       struct ieee80211_sta *sta,
			       struct rtl_tcb_desc *tcb_desc,
			       struct ieee80211_tx_info *info)
{
	struct rtl_mac *mac = rtl_mac(rtl_priv(hw));
	u8 rate_flag = info->control.rates[0].flags;
	u8 sgi_40 = 0, sgi_20 = 0, bw_40 = 0;
	tcb_desc->use_shortgi = false;

	if (sta == NULL)
		return;

	sgi_40 = sta->ht_cap.cap & IEEE80211_HT_CAP_SGI_40;
	sgi_20 = sta->ht_cap.cap & IEEE80211_HT_CAP_SGI_20;

	if (!(sta->ht_cap.ht_supported))
		return;

	if (!sgi_40 && !sgi_20)
		return;

	if (mac->opmode == NL80211_IFTYPE_STATION)
		bw_40 = mac->bw_40;
	else if (mac->opmode == NL80211_IFTYPE_AP ||
		mac->opmode == NL80211_IFTYPE_ADHOC)
		bw_40 = sta->ht_cap.cap & IEEE80211_HT_CAP_SUP_WIDTH_20_40;

	if ((bw_40 == true) && sgi_40)
		tcb_desc->use_shortgi = true;
	else if ((bw_40 == false) && sgi_20)
		tcb_desc->use_shortgi = true;

	if (!(rate_flag & IEEE80211_TX_RC_SHORT_GI))
		tcb_desc->use_shortgi = false;
}

static void _rtl_query_protection_mode(struct ieee80211_hw *hw,
				       struct rtl_tcb_desc *tcb_desc,
				       struct ieee80211_tx_info *info)
{
	struct rtl_priv *rtlpriv = rtl_priv(hw);
	u8 rate_flag = info->control.rates[0].flags;

	/* Common Settings */
	tcb_desc->rts_stbc = false;
	tcb_desc->cts_enable = false;
	tcb_desc->rts_sc = 0;
	tcb_desc->rts_bw = false;
	tcb_desc->rts_use_shortpreamble = false;
	tcb_desc->rts_use_shortgi = false;

	if (rate_flag & IEEE80211_TX_RC_USE_CTS_PROTECT) {
		/* Use CTS-to-SELF in protection mode. */
		tcb_desc->rts_enable = true;
		tcb_desc->cts_enable = true;
		tcb_desc->rts_rate = rtlpriv->cfg->maps[RTL_RC_OFDM_RATE24M];
	} else if (rate_flag & IEEE80211_TX_RC_USE_RTS_CTS) {
		/* Use RTS-CTS in protection mode. */
		tcb_desc->rts_enable = true;
		tcb_desc->rts_rate = rtlpriv->cfg->maps[RTL_RC_OFDM_RATE24M];
	}
}

static void _rtl_txrate_selectmode(struct ieee80211_hw *hw,
				   struct ieee80211_sta *sta,
				   struct rtl_tcb_desc *tcb_desc)
{
	struct rtl_priv *rtlpriv = rtl_priv(hw);
	struct rtl_mac *mac = rtl_mac(rtl_priv(hw));
	struct rtl_sta_info *sta_entry = NULL;
	u8 ratr_index = 7;

	if (sta) {
		sta_entry = (struct rtl_sta_info *) sta->drv_priv;
		ratr_index = sta_entry->ratr_index;
	}
	if (!tcb_desc->disable_ratefallback || !tcb_desc->use_driver_rate) {
		if (mac->opmode == NL80211_IFTYPE_STATION) {
			tcb_desc->ratr_index = 0;
		} else if (mac->opmode == NL80211_IFTYPE_ADHOC) {
			if (tcb_desc->multicast || tcb_desc->broadcast) {
				tcb_desc->hw_rate =
				    rtlpriv->cfg->maps[RTL_RC_CCK_RATE2M];
				tcb_desc->use_driver_rate = 1;
			} else {
				/* TODO */
			}
			tcb_desc->ratr_index = ratr_index;
		} else if (mac->opmode == NL80211_IFTYPE_AP) {
			tcb_desc->ratr_index = ratr_index;
		}
	}

	if (rtlpriv->dm.useramask) {
<<<<<<< HEAD
		/* TODO adhoc and station handled differently in the future */
		tcb_desc->mac_id = 0;

		if ((mac->mode == WIRELESS_MODE_N_24G) ||
		    (mac->mode == WIRELESS_MODE_N_5G)) {
			tcb_desc->ratr_index = RATR_INX_WIRELESS_NGB;
		} else if (mac->mode & WIRELESS_MODE_G) {
			tcb_desc->ratr_index = RATR_INX_WIRELESS_GB;
		} else if (mac->mode & WIRELESS_MODE_B) {
			tcb_desc->ratr_index = RATR_INX_WIRELESS_B;
=======
		/* TODO we will differentiate adhoc and station futrue  */
		if (mac->opmode == NL80211_IFTYPE_STATION) {
			tcb_desc->mac_id = 0;

			if (mac->mode == WIRELESS_MODE_N_24G)
				tcb_desc->ratr_index = RATR_INX_WIRELESS_NGB;
			else if (mac->mode == WIRELESS_MODE_N_5G)
				tcb_desc->ratr_index = RATR_INX_WIRELESS_NG;
			else if (mac->mode & WIRELESS_MODE_G)
				tcb_desc->ratr_index = RATR_INX_WIRELESS_GB;
			else if (mac->mode & WIRELESS_MODE_B)
				tcb_desc->ratr_index = RATR_INX_WIRELESS_B;
			else if (mac->mode & WIRELESS_MODE_A)
				tcb_desc->ratr_index = RATR_INX_WIRELESS_G;
		} else if (mac->opmode == NL80211_IFTYPE_AP ||
			mac->opmode == NL80211_IFTYPE_ADHOC) {
			if (NULL != sta) {
				if (sta->aid > 0)
					tcb_desc->mac_id = sta->aid + 1;
				else
					tcb_desc->mac_id = 1;
			} else {
				tcb_desc->mac_id = 0;
			}
>>>>>>> eaef6a93
		}
	}

}

static void _rtl_query_bandwidth_mode(struct ieee80211_hw *hw,
				      struct ieee80211_sta *sta,
				      struct rtl_tcb_desc *tcb_desc)
{
	struct rtl_priv *rtlpriv = rtl_priv(hw);
	struct rtl_mac *mac = rtl_mac(rtl_priv(hw));

	tcb_desc->packet_bw = false;
	if (!sta)
		return;
	if (mac->opmode == NL80211_IFTYPE_AP ||
	    mac->opmode == NL80211_IFTYPE_ADHOC) {
		if (!(sta->ht_cap.ht_supported) ||
		    !(sta->ht_cap.cap & IEEE80211_HT_CAP_SUP_WIDTH_20_40))
			return;
	} else if (mac->opmode == NL80211_IFTYPE_STATION) {
		if (!mac->bw_40 || !(sta->ht_cap.ht_supported))
			return;
	}
	if (tcb_desc->multicast || tcb_desc->broadcast)
		return;

	/*use legency rate, shall use 20MHz */
	if (tcb_desc->hw_rate <= rtlpriv->cfg->maps[RTL_RC_OFDM_RATE54M])
		return;

	tcb_desc->packet_bw = true;
}

static u8 _rtl_get_highest_n_rate(struct ieee80211_hw *hw)
{
	struct rtl_priv *rtlpriv = rtl_priv(hw);
	struct rtl_phy *rtlphy = &(rtlpriv->phy);
	u8 hw_rate;

	if (get_rf_type(rtlphy) == RF_2T2R)
		hw_rate = rtlpriv->cfg->maps[RTL_RC_HT_RATEMCS15];
	else
		hw_rate = rtlpriv->cfg->maps[RTL_RC_HT_RATEMCS7];

	return hw_rate;
}

void rtl_get_tcb_desc(struct ieee80211_hw *hw,
		      struct ieee80211_tx_info *info,
		      struct ieee80211_sta *sta,
		      struct sk_buff *skb, struct rtl_tcb_desc *tcb_desc)
{
	struct rtl_priv *rtlpriv = rtl_priv(hw);
	struct rtl_mac *rtlmac = rtl_mac(rtl_priv(hw));
	struct ieee80211_hdr *hdr = rtl_get_hdr(skb);
	struct ieee80211_rate *txrate;
	__le16 fc = hdr->frame_control;

	txrate = ieee80211_get_tx_rate(hw, info);
	tcb_desc->hw_rate = txrate->hw_value;

	if (ieee80211_is_data(fc)) {
		/*
		 *we set data rate INX 0
		 *in rtl_rc.c   if skb is special data or
		 *mgt which need low data rate.
		 */

		/*
		 *So tcb_desc->hw_rate is just used for
		 *special data and mgt frames
		 */
		if (info->control.rates[0].idx == 0 &&
				ieee80211_is_nullfunc(fc)) {
			tcb_desc->use_driver_rate = true;
			tcb_desc->ratr_index = RATR_INX_WIRELESS_MC;

			tcb_desc->disable_ratefallback = 1;
		} else {
			/*
			 *because hw will nerver use hw_rate
			 *when tcb_desc->use_driver_rate = false
			 *so we never set highest N rate here,
			 *and N rate will all be controlled by FW
			 *when tcb_desc->use_driver_rate = false
			 */
			if (sta && (sta->ht_cap.ht_supported)) {
				tcb_desc->hw_rate = _rtl_get_highest_n_rate(hw);
			} else {
				if (rtlmac->mode == WIRELESS_MODE_B) {
					tcb_desc->hw_rate =
					   rtlpriv->cfg->maps[RTL_RC_CCK_RATE11M];
				} else {
					tcb_desc->hw_rate =
					   rtlpriv->cfg->maps[RTL_RC_OFDM_RATE54M];
				}
			}
		}

		if (is_multicast_ether_addr(ieee80211_get_DA(hdr)))
			tcb_desc->multicast = 1;
		else if (is_broadcast_ether_addr(ieee80211_get_DA(hdr)))
			tcb_desc->broadcast = 1;

		_rtl_txrate_selectmode(hw, sta, tcb_desc);
		_rtl_query_bandwidth_mode(hw, sta, tcb_desc);
		_rtl_qurey_shortpreamble_mode(hw, tcb_desc, info);
		_rtl_query_shortgi(hw, sta, tcb_desc, info);
		_rtl_query_protection_mode(hw, tcb_desc, info);
	} else {
		tcb_desc->use_driver_rate = true;
		tcb_desc->ratr_index = RATR_INX_WIRELESS_MC;
		tcb_desc->disable_ratefallback = 1;
		tcb_desc->mac_id = 0;
		tcb_desc->packet_bw = false;
	}
}
EXPORT_SYMBOL(rtl_get_tcb_desc);

bool rtl_action_proc(struct ieee80211_hw *hw, struct sk_buff *skb, u8 is_tx)
{
	struct rtl_mac *mac = rtl_mac(rtl_priv(hw));
	struct ieee80211_hdr *hdr = rtl_get_hdr(skb);
	struct rtl_priv *rtlpriv = rtl_priv(hw);
	__le16 fc = hdr->frame_control;
	u8 *act = (u8 *) (((u8 *) skb->data + MAC80211_3ADDR_LEN));
	u8 category;

	if (!ieee80211_is_action(fc))
		return true;

	category = *act;
	act++;
	switch (category) {
	case ACT_CAT_BA:
		switch (*act) {
		case ACT_ADDBAREQ:
			if (mac->act_scanning)
				return false;

			RT_TRACE(rtlpriv, (COMP_SEND | COMP_RECV), DBG_DMESG,
				 ("%s ACT_ADDBAREQ From :" MAC_FMT "\n",
				  is_tx ? "Tx" : "Rx", MAC_ARG(hdr->addr2)));
			break;
		case ACT_ADDBARSP:
			RT_TRACE(rtlpriv, (COMP_SEND | COMP_RECV), DBG_DMESG,
				 ("%s ACT_ADDBARSP From :" MAC_FMT "\n",
				  is_tx ? "Tx" : "Rx", MAC_ARG(hdr->addr2)));
			break;
		case ACT_DELBA:
			RT_TRACE(rtlpriv, (COMP_SEND | COMP_RECV), DBG_DMESG,
				 ("ACT_ADDBADEL From :" MAC_FMT "\n",
				  MAC_ARG(hdr->addr2)));
			break;
		}
		break;
	default:
		break;
	}

	return true;
}

/*should call before software enc*/
u8 rtl_is_special_data(struct ieee80211_hw *hw, struct sk_buff *skb, u8 is_tx)
{
	struct rtl_priv *rtlpriv = rtl_priv(hw);
	struct rtl_ps_ctl *ppsc = rtl_psc(rtl_priv(hw));
	__le16 fc = rtl_get_fc(skb);
	u16 ether_type;
	u8 mac_hdr_len = ieee80211_get_hdrlen_from_skb(skb);
	const struct iphdr *ip;

	if (!ieee80211_is_data(fc))
		return false;


	ip = (struct iphdr *)((u8 *) skb->data + mac_hdr_len +
			      SNAP_SIZE + PROTOC_TYPE_SIZE);
	ether_type = *(u16 *) ((u8 *) skb->data + mac_hdr_len + SNAP_SIZE);
	/*	ether_type = ntohs(ether_type); */

	if (ETH_P_IP == ether_type) {
		if (IPPROTO_UDP == ip->protocol) {
			struct udphdr *udp = (struct udphdr *)((u8 *) ip +
							       (ip->ihl << 2));
			if (((((u8 *) udp)[1] == 68) &&
			     (((u8 *) udp)[3] == 67)) ||
			    ((((u8 *) udp)[1] == 67) &&
			     (((u8 *) udp)[3] == 68))) {
				/*
				 * 68 : UDP BOOTP client
				 * 67 : UDP BOOTP server
				 */
				RT_TRACE(rtlpriv, (COMP_SEND | COMP_RECV),
					 DBG_DMESG, ("dhcp %s !!\n",
						     (is_tx) ? "Tx" : "Rx"));

				if (is_tx) {
					rtl_lps_leave(hw);
					ppsc->last_delaylps_stamp_jiffies =
					    jiffies;
				}

				return true;
			}
		}
	} else if (ETH_P_ARP == ether_type) {
		if (is_tx) {
			rtl_lps_leave(hw);
			ppsc->last_delaylps_stamp_jiffies = jiffies;
		}

		return true;
	} else if (ETH_P_PAE == ether_type) {
		RT_TRACE(rtlpriv, (COMP_SEND | COMP_RECV), DBG_DMESG,
			 ("802.1X %s EAPOL pkt!!\n", (is_tx) ? "Tx" : "Rx"));

		if (is_tx) {
			rtl_lps_leave(hw);
			ppsc->last_delaylps_stamp_jiffies = jiffies;
		}

		return true;
	} else if (ETH_P_IPV6 == ether_type) {
		/* IPv6 */
		return true;
	}

	return false;
}

/*********************************************************
 *
 * functions called by core.c
 *
 *********************************************************/
int rtl_tx_agg_start(struct ieee80211_hw *hw,
		struct ieee80211_sta *sta, u16 tid, u16 *ssn)
{
	struct rtl_priv *rtlpriv = rtl_priv(hw);
	struct rtl_tid_data *tid_data;
	struct rtl_mac *mac = rtl_mac(rtl_priv(hw));
	struct rtl_sta_info *sta_entry = NULL;

	if (sta == NULL)
		return -EINVAL;

	if (unlikely(tid >= MAX_TID_COUNT))
		return -EINVAL;

	sta_entry = (struct rtl_sta_info *)sta->drv_priv;
	if (!sta_entry)
		return -ENXIO;
	tid_data = &sta_entry->tids[tid];

	RT_TRACE(rtlpriv, COMP_SEND, DBG_DMESG,
		 ("on ra = %pM tid = %d seq:%d\n", sta->addr, tid,
		 tid_data->seq_number));

	*ssn = tid_data->seq_number;
	tid_data->agg.agg_state = RTL_AGG_START;

	ieee80211_start_tx_ba_cb_irqsafe(mac->vif, sta->addr, tid);

	return 0;
}

int rtl_tx_agg_stop(struct ieee80211_hw *hw,
		struct ieee80211_sta *sta, u16 tid)
{
	struct rtl_priv *rtlpriv = rtl_priv(hw);
	struct rtl_mac *mac = rtl_mac(rtl_priv(hw));
	struct rtl_tid_data *tid_data;
	struct rtl_sta_info *sta_entry = NULL;

	if (sta == NULL)
		return -EINVAL;

	if (!sta->addr) {
		RT_TRACE(rtlpriv, COMP_ERR, DBG_EMERG, ("ra = NULL\n"));
		return -EINVAL;
	}

	RT_TRACE(rtlpriv, COMP_SEND, DBG_DMESG,
		 ("on ra = %pM tid = %d\n", sta->addr, tid));

	if (unlikely(tid >= MAX_TID_COUNT))
		return -EINVAL;

	sta_entry = (struct rtl_sta_info *)sta->drv_priv;
	tid_data = &sta_entry->tids[tid];
	sta_entry->tids[tid].agg.agg_state = RTL_AGG_STOP;

	ieee80211_stop_tx_ba_cb_irqsafe(mac->vif, sta->addr, tid);

	return 0;
}

int rtl_tx_agg_oper(struct ieee80211_hw *hw,
		struct ieee80211_sta *sta, u16 tid)
{
	struct rtl_priv *rtlpriv = rtl_priv(hw);
	struct rtl_tid_data *tid_data;
	struct rtl_sta_info *sta_entry = NULL;

	if (sta == NULL)
		return -EINVAL;

	if (!sta->addr) {
		RT_TRACE(rtlpriv, COMP_ERR, DBG_EMERG, ("ra = NULL\n"));
		return -EINVAL;
	}

	RT_TRACE(rtlpriv, COMP_SEND, DBG_DMESG,
		 ("on ra = %pM tid = %d\n", sta->addr, tid));

	if (unlikely(tid >= MAX_TID_COUNT))
		return -EINVAL;

	sta_entry = (struct rtl_sta_info *)sta->drv_priv;
	tid_data = &sta_entry->tids[tid];
	sta_entry->tids[tid].agg.agg_state = RTL_AGG_OPERATIONAL;

	return 0;
}

/*********************************************************
 *
 * wq & timer callback functions
 *
 *********************************************************/
void rtl_watchdog_wq_callback(void *data)
{
	struct rtl_works *rtlworks = container_of_dwork_rtl(data,
							    struct rtl_works,
							    watchdog_wq);
	struct ieee80211_hw *hw = rtlworks->hw;
	struct rtl_priv *rtlpriv = rtl_priv(hw);
	struct rtl_hal *rtlhal = rtl_hal(rtl_priv(hw));
	struct rtl_mac *mac = rtl_mac(rtl_priv(hw));
	bool busytraffic = false;
	bool higher_busytraffic = false;
	bool higher_busyrxtraffic = false;
	u8 idx, tid;
	u32 rx_cnt_inp4eriod = 0;
	u32 tx_cnt_inp4eriod = 0;
	u32 aver_rx_cnt_inperiod = 0;
	u32 aver_tx_cnt_inperiod = 0;
	u32 aver_tidtx_inperiod[MAX_TID_COUNT] = {0};
	u32 tidtx_inp4eriod[MAX_TID_COUNT] = {0};
	bool enter_ps = false;

	if (is_hal_stop(rtlhal))
		return;

	/* <1> Determine if action frame is allowed */
	if (mac->link_state > MAC80211_NOLINK) {
		if (mac->cnt_after_linked < 20)
			mac->cnt_after_linked++;
	} else {
		mac->cnt_after_linked = 0;
	}

	/*
	 *<3> to check if traffic busy, if
	 * busytraffic we don't change channel
	 */
	if (mac->link_state >= MAC80211_LINKED) {

		/* (1) get aver_rx_cnt_inperiod & aver_tx_cnt_inperiod */
		for (idx = 0; idx <= 2; idx++) {
			rtlpriv->link_info.num_rx_in4period[idx] =
			    rtlpriv->link_info.num_rx_in4period[idx + 1];
			rtlpriv->link_info.num_tx_in4period[idx] =
			    rtlpriv->link_info.num_tx_in4period[idx + 1];
		}
		rtlpriv->link_info.num_rx_in4period[3] =
		    rtlpriv->link_info.num_rx_inperiod;
		rtlpriv->link_info.num_tx_in4period[3] =
		    rtlpriv->link_info.num_tx_inperiod;
		for (idx = 0; idx <= 3; idx++) {
			rx_cnt_inp4eriod +=
			    rtlpriv->link_info.num_rx_in4period[idx];
			tx_cnt_inp4eriod +=
			    rtlpriv->link_info.num_tx_in4period[idx];
		}
		aver_rx_cnt_inperiod = rx_cnt_inp4eriod / 4;
		aver_tx_cnt_inperiod = tx_cnt_inp4eriod / 4;

		/* (2) check traffic busy */
		if (aver_rx_cnt_inperiod > 100 || aver_tx_cnt_inperiod > 100)
			busytraffic = true;

		/* Higher Tx/Rx data. */
		if (aver_rx_cnt_inperiod > 4000 ||
		    aver_tx_cnt_inperiod > 4000) {
			higher_busytraffic = true;

			/* Extremely high Rx data. */
			if (aver_rx_cnt_inperiod > 5000)
				higher_busyrxtraffic = true;
		}

		/* check every tid's tx traffic */
		for (tid = 0; tid <= 7; tid++) {
			for (idx = 0; idx <= 2; idx++)
				rtlpriv->link_info.tidtx_in4period[tid][idx] =
				  rtlpriv->link_info.tidtx_in4period[tid]
				  [idx + 1];
			rtlpriv->link_info.tidtx_in4period[tid][3] =
				rtlpriv->link_info.tidtx_inperiod[tid];

			for (idx = 0; idx <= 3; idx++)
				tidtx_inp4eriod[tid] +=
				  rtlpriv->link_info.tidtx_in4period[tid][idx];
			aver_tidtx_inperiod[tid] = tidtx_inp4eriod[tid] / 4;
			if (aver_tidtx_inperiod[tid] > 5000)
				rtlpriv->link_info.higher_busytxtraffic[tid] =
						   true;
			else
				rtlpriv->link_info.higher_busytxtraffic[tid] =
						   false;
		}

		if (((rtlpriv->link_info.num_rx_inperiod +
		      rtlpriv->link_info.num_tx_inperiod) > 8) ||
		    (rtlpriv->link_info.num_rx_inperiod > 2))
			enter_ps = false;
		else
			enter_ps = true;

		/* LeisurePS only work in infra mode. */
		if (enter_ps)
			rtl_lps_enter(hw);
		else
			rtl_lps_leave(hw);
	}

	rtlpriv->link_info.num_rx_inperiod = 0;
	rtlpriv->link_info.num_tx_inperiod = 0;
	for (tid = 0; tid <= 7; tid++)
		rtlpriv->link_info.tidtx_inperiod[tid] = 0;

	rtlpriv->link_info.busytraffic = busytraffic;
	rtlpriv->link_info.higher_busytraffic = higher_busytraffic;
	rtlpriv->link_info.higher_busyrxtraffic = higher_busyrxtraffic;

	/* <3> DM */
	rtlpriv->cfg->ops->dm_watchdog(hw);
}

void rtl_watch_dog_timer_callback(unsigned long data)
{
	struct ieee80211_hw *hw = (struct ieee80211_hw *)data;
	struct rtl_priv *rtlpriv = rtl_priv(hw);

	queue_delayed_work(rtlpriv->works.rtl_wq,
			   &rtlpriv->works.watchdog_wq, 0);

	mod_timer(&rtlpriv->works.watchdog_timer,
		  jiffies + MSECS(RTL_WATCH_DOG_TIME));
}

/*********************************************************
 *
 * frame process functions
 *
 *********************************************************/
u8 *rtl_find_ie(u8 *data, unsigned int len, u8 ie)
{
	struct ieee80211_mgmt *mgmt = (void *)data;
	u8 *pos, *end;

	pos = (u8 *)mgmt->u.beacon.variable;
	end = data + len;
	while (pos < end) {
		if (pos + 2 + pos[1] > end)
			return NULL;

		if (pos[0] == ie)
			return pos;

		pos += 2 + pos[1];
	}
	return NULL;
}

/* when we use 2 rx ants we send IEEE80211_SMPS_OFF */
/* when we use 1 rx ant we send IEEE80211_SMPS_STATIC */
static struct sk_buff *rtl_make_smps_action(struct ieee80211_hw *hw,
		enum ieee80211_smps_mode smps, u8 *da, u8 *bssid)
{
	struct rtl_efuse *rtlefuse = rtl_efuse(rtl_priv(hw));
	struct sk_buff *skb;
	struct ieee80211_mgmt *action_frame;

	/* 27 = header + category + action + smps mode */
	skb = dev_alloc_skb(27 + hw->extra_tx_headroom);
	if (!skb)
		return NULL;

	skb_reserve(skb, hw->extra_tx_headroom);
	action_frame = (void *)skb_put(skb, 27);
	memset(action_frame, 0, 27);
	memcpy(action_frame->da, da, ETH_ALEN);
	memcpy(action_frame->sa, rtlefuse->dev_addr, ETH_ALEN);
	memcpy(action_frame->bssid, bssid, ETH_ALEN);
	action_frame->frame_control = cpu_to_le16(IEEE80211_FTYPE_MGMT |
						  IEEE80211_STYPE_ACTION);
	action_frame->u.action.category = WLAN_CATEGORY_HT;
	action_frame->u.action.u.ht_smps.action = WLAN_HT_ACTION_SMPS;
	switch (smps) {
	case IEEE80211_SMPS_AUTOMATIC:/* 0 */
	case IEEE80211_SMPS_NUM_MODES:/* 4 */
		WARN_ON(1);
	case IEEE80211_SMPS_OFF:/* 1 */ /*MIMO_PS_NOLIMIT*/
		action_frame->u.action.u.ht_smps.smps_control =
				WLAN_HT_SMPS_CONTROL_DISABLED;/* 0 */
		break;
	case IEEE80211_SMPS_STATIC:/* 2 */ /*MIMO_PS_STATIC*/
		action_frame->u.action.u.ht_smps.smps_control =
				WLAN_HT_SMPS_CONTROL_STATIC;/* 1 */
		break;
	case IEEE80211_SMPS_DYNAMIC:/* 3 */ /*MIMO_PS_DYNAMIC*/
		action_frame->u.action.u.ht_smps.smps_control =
				WLAN_HT_SMPS_CONTROL_DYNAMIC;/* 3 */
		break;
	}

	return skb;
}

int rtl_send_smps_action(struct ieee80211_hw *hw,
		struct ieee80211_sta *sta, u8 *da, u8 *bssid,
		enum ieee80211_smps_mode smps)
{
	struct rtl_priv *rtlpriv = rtl_priv(hw);
	struct rtl_hal *rtlhal = rtl_hal(rtl_priv(hw));
	struct rtl_ps_ctl *ppsc = rtl_psc(rtl_priv(hw));
	struct sk_buff *skb = rtl_make_smps_action(hw, smps, da, bssid);
	struct rtl_tcb_desc tcb_desc;
	memset(&tcb_desc, 0, sizeof(struct rtl_tcb_desc));

	if (rtlpriv->mac80211.act_scanning)
		goto err_free;

	if (!sta)
		goto err_free;

	if (unlikely(is_hal_stop(rtlhal) || ppsc->rfpwr_state != ERFON))
		goto err_free;

	if (!test_bit(RTL_STATUS_INTERFACE_START, &rtlpriv->status))
		goto err_free;

	/* this is a type = mgmt * stype = action frame */
	if (skb) {
		struct ieee80211_tx_info *info = IEEE80211_SKB_CB(skb);
		struct rtl_sta_info *sta_entry =
			(struct rtl_sta_info *) sta->drv_priv;
		sta_entry->mimo_ps = smps;
		rtlpriv->cfg->ops->update_rate_tbl(hw, sta, 0);

		info->control.rates[0].idx = 0;
		info->control.sta = sta;
		info->band = hw->conf.channel->band;
		rtlpriv->intf_ops->adapter_tx(hw, skb, &tcb_desc);
	}
err_free:
	return 0;
}

/*********************************************************
 *
 * IOT functions
 *
 *********************************************************/
static bool rtl_chk_vendor_ouisub(struct ieee80211_hw *hw,
		struct octet_string vendor_ie)
{
	struct rtl_priv *rtlpriv = rtl_priv(hw);
	bool matched = false;
	static u8 athcap_1[] = { 0x00, 0x03, 0x7F };
	static u8 athcap_2[] = { 0x00, 0x13, 0x74 };
	static u8 broadcap_1[] = { 0x00, 0x10, 0x18 };
	static u8 broadcap_2[] = { 0x00, 0x0a, 0xf7 };
	static u8 broadcap_3[] = { 0x00, 0x05, 0xb5 };
	static u8 racap[] = { 0x00, 0x0c, 0x43 };
	static u8 ciscocap[] = { 0x00, 0x40, 0x96 };
	static u8 marvcap[] = { 0x00, 0x50, 0x43 };

	if (memcmp(vendor_ie.octet, athcap_1, 3) == 0 ||
		memcmp(vendor_ie.octet, athcap_2, 3) == 0) {
		rtlpriv->mac80211.vendor = PEER_ATH;
		matched = true;
	} else if (memcmp(vendor_ie.octet, broadcap_1, 3) == 0 ||
		memcmp(vendor_ie.octet, broadcap_2, 3) == 0 ||
		memcmp(vendor_ie.octet, broadcap_3, 3) == 0) {
		rtlpriv->mac80211.vendor = PEER_BROAD;
		matched = true;
	} else if (memcmp(vendor_ie.octet, racap, 3) == 0) {
		rtlpriv->mac80211.vendor = PEER_RAL;
		matched = true;
	} else if (memcmp(vendor_ie.octet, ciscocap, 3) == 0) {
		rtlpriv->mac80211.vendor = PEER_CISCO;
		matched = true;
	} else if (memcmp(vendor_ie.octet, marvcap, 3) == 0) {
		rtlpriv->mac80211.vendor = PEER_MARV;
		matched = true;
	}

	return matched;
}

static bool rtl_find_221_ie(struct ieee80211_hw *hw, u8 *data,
		unsigned int len)
{
	struct ieee80211_mgmt *mgmt = (void *)data;
	struct octet_string vendor_ie;
	u8 *pos, *end;

	pos = (u8 *)mgmt->u.beacon.variable;
	end = data + len;
	while (pos < end) {
		if (pos[0] == 221) {
			vendor_ie.length = pos[1];
			vendor_ie.octet = &pos[2];
			if (rtl_chk_vendor_ouisub(hw, vendor_ie))
				return true;
		}

		if (pos + 2 + pos[1] > end)
			return false;

		pos += 2 + pos[1];
	}
	return false;
}

void rtl_recognize_peer(struct ieee80211_hw *hw, u8 *data, unsigned int len)
{
	struct rtl_priv *rtlpriv = rtl_priv(hw);
	struct rtl_mac *mac = rtl_mac(rtl_priv(hw));
	struct ieee80211_hdr *hdr = (void *)data;
	u32 vendor = PEER_UNKNOWN;

	static u8 ap3_1[3] = { 0x00, 0x14, 0xbf };
	static u8 ap3_2[3] = { 0x00, 0x1a, 0x70 };
	static u8 ap3_3[3] = { 0x00, 0x1d, 0x7e };
	static u8 ap4_1[3] = { 0x00, 0x90, 0xcc };
	static u8 ap4_2[3] = { 0x00, 0x0e, 0x2e };
	static u8 ap4_3[3] = { 0x00, 0x18, 0x02 };
	static u8 ap4_4[3] = { 0x00, 0x17, 0x3f };
	static u8 ap4_5[3] = { 0x00, 0x1c, 0xdf };
	static u8 ap5_1[3] = { 0x00, 0x1c, 0xf0 };
	static u8 ap5_2[3] = { 0x00, 0x21, 0x91 };
	static u8 ap5_3[3] = { 0x00, 0x24, 0x01 };
	static u8 ap5_4[3] = { 0x00, 0x15, 0xe9 };
	static u8 ap5_5[3] = { 0x00, 0x17, 0x9A };
	static u8 ap5_6[3] = { 0x00, 0x18, 0xE7 };
	static u8 ap6_1[3] = { 0x00, 0x17, 0x94 };
	static u8 ap7_1[3] = { 0x00, 0x14, 0xa4 };

	if (mac->opmode != NL80211_IFTYPE_STATION)
		return;

	if (mac->link_state == MAC80211_NOLINK) {
		mac->vendor = PEER_UNKNOWN;
		return;
	}

	if (mac->cnt_after_linked > 2)
		return;

	/* check if this really is a beacon */
	if (!ieee80211_is_beacon(hdr->frame_control))
		return;

	/* min. beacon length + FCS_LEN */
	if (len <= 40 + FCS_LEN)
		return;

	/* and only beacons from the associated BSSID, please */
	if (compare_ether_addr(hdr->addr3, rtlpriv->mac80211.bssid))
		return;

	if (rtl_find_221_ie(hw, data, len))
		vendor = mac->vendor;

	if ((memcmp(mac->bssid, ap5_1, 3) == 0) ||
		(memcmp(mac->bssid, ap5_2, 3) == 0) ||
		(memcmp(mac->bssid, ap5_3, 3) == 0) ||
		(memcmp(mac->bssid, ap5_4, 3) == 0) ||
		(memcmp(mac->bssid, ap5_5, 3) == 0) ||
		(memcmp(mac->bssid, ap5_6, 3) == 0) ||
		vendor == PEER_ATH) {
		vendor = PEER_ATH;
		RT_TRACE(rtlpriv, COMP_MAC80211, DBG_LOUD, ("=>ath find\n"));
	} else if ((memcmp(mac->bssid, ap4_4, 3) == 0) ||
		(memcmp(mac->bssid, ap4_5, 3) == 0) ||
		(memcmp(mac->bssid, ap4_1, 3) == 0) ||
		(memcmp(mac->bssid, ap4_2, 3) == 0) ||
		(memcmp(mac->bssid, ap4_3, 3) == 0) ||
		vendor == PEER_RAL) {
		RT_TRACE(rtlpriv, COMP_MAC80211, DBG_LOUD, ("=>ral findn\n"));
		vendor = PEER_RAL;
	} else if (memcmp(mac->bssid, ap6_1, 3) == 0 ||
		vendor == PEER_CISCO) {
		vendor = PEER_CISCO;
		RT_TRACE(rtlpriv, COMP_MAC80211, DBG_LOUD, ("=>cisco find\n"));
	} else if ((memcmp(mac->bssid, ap3_1, 3) == 0) ||
		(memcmp(mac->bssid, ap3_2, 3) == 0) ||
		(memcmp(mac->bssid, ap3_3, 3) == 0) ||
		vendor == PEER_BROAD) {
		RT_TRACE(rtlpriv, COMP_MAC80211, DBG_LOUD, ("=>broad find\n"));
		vendor = PEER_BROAD;
	} else if (memcmp(mac->bssid, ap7_1, 3) == 0 ||
		vendor == PEER_MARV) {
		vendor = PEER_MARV;
		RT_TRACE(rtlpriv, COMP_MAC80211, DBG_LOUD, ("=>marv find\n"));
	}

	mac->vendor = vendor;
}

/*********************************************************
 *
 * sysfs functions
 *
 *********************************************************/
static ssize_t rtl_show_debug_level(struct device *d,
				    struct device_attribute *attr, char *buf)
{
	struct ieee80211_hw *hw = dev_get_drvdata(d);
	struct rtl_priv *rtlpriv = rtl_priv(hw);

	return sprintf(buf, "0x%08X\n", rtlpriv->dbg.global_debuglevel);
}

static ssize_t rtl_store_debug_level(struct device *d,
				     struct device_attribute *attr,
				     const char *buf, size_t count)
{
	struct ieee80211_hw *hw = dev_get_drvdata(d);
	struct rtl_priv *rtlpriv = rtl_priv(hw);
	unsigned long val;
	int ret;

	ret = strict_strtoul(buf, 0, &val);
	if (ret) {
		printk(KERN_DEBUG "%s is not in hex or decimal form.\n", buf);
	} else {
		rtlpriv->dbg.global_debuglevel = val;
		printk(KERN_DEBUG "debuglevel:%x\n",
		       rtlpriv->dbg.global_debuglevel);
	}

	return strnlen(buf, count);
}

static DEVICE_ATTR(debug_level, S_IWUSR | S_IRUGO,
		   rtl_show_debug_level, rtl_store_debug_level);

static struct attribute *rtl_sysfs_entries[] = {

	&dev_attr_debug_level.attr,

	NULL
};

/*
 * "name" is folder name witch will be
 * put in device directory like :
 * sys/devices/pci0000:00/0000:00:1c.4/
 * 0000:06:00.0/rtl_sysfs
 */
struct attribute_group rtl_attribute_group = {
	.name = "rtlsysfs",
	.attrs = rtl_sysfs_entries,
};

MODULE_AUTHOR("lizhaoming	<chaoming_li@realsil.com.cn>");
MODULE_AUTHOR("Realtek WlanFAE	<wlanfae@realtek.com>");
MODULE_AUTHOR("Larry Finger	<Larry.FInger@lwfinger.net>");
MODULE_LICENSE("GPL");
MODULE_DESCRIPTION("Realtek 802.11n PCI wireless core");

static int __init rtl_core_module_init(void)
{
	if (rtl_rate_control_register())
		printk(KERN_ERR "rtlwifi: Unable to register rtl_rc,"
		       "use default RC !!\n");

	return 0;
}

static void __exit rtl_core_module_exit(void)
{
	/*RC*/
	rtl_rate_control_unregister();
}

module_init(rtl_core_module_init);
module_exit(rtl_core_module_exit);<|MERGE_RESOLUTION|>--- conflicted
+++ resolved
@@ -590,18 +590,6 @@
 	}
 
 	if (rtlpriv->dm.useramask) {
-<<<<<<< HEAD
-		/* TODO adhoc and station handled differently in the future */
-		tcb_desc->mac_id = 0;
-
-		if ((mac->mode == WIRELESS_MODE_N_24G) ||
-		    (mac->mode == WIRELESS_MODE_N_5G)) {
-			tcb_desc->ratr_index = RATR_INX_WIRELESS_NGB;
-		} else if (mac->mode & WIRELESS_MODE_G) {
-			tcb_desc->ratr_index = RATR_INX_WIRELESS_GB;
-		} else if (mac->mode & WIRELESS_MODE_B) {
-			tcb_desc->ratr_index = RATR_INX_WIRELESS_B;
-=======
 		/* TODO we will differentiate adhoc and station futrue  */
 		if (mac->opmode == NL80211_IFTYPE_STATION) {
 			tcb_desc->mac_id = 0;
@@ -626,7 +614,6 @@
 			} else {
 				tcb_desc->mac_id = 0;
 			}
->>>>>>> eaef6a93
 		}
 	}
 
