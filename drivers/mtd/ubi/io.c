--- conflicted
+++ resolved
@@ -98,23 +98,12 @@
 static int paranoid_check_peb_vid_hdr(const struct ubi_device *ubi, int pnum);
 static int paranoid_check_vid_hdr(const struct ubi_device *ubi, int pnum,
 				  const struct ubi_vid_hdr *vid_hdr);
-<<<<<<< HEAD
-static int paranoid_check_all_ff(struct ubi_device *ubi, int pnum, int offset,
-				 int len);
-static int paranoid_check_empty(struct ubi_device *ubi, int pnum);
-=======
->>>>>>> 80ffb3cc
 #else
 #define paranoid_check_not_bad(ubi, pnum) 0
 #define paranoid_check_peb_ec_hdr(ubi, pnum)  0
 #define paranoid_check_ec_hdr(ubi, pnum, ec_hdr)  0
 #define paranoid_check_peb_vid_hdr(ubi, pnum) 0
 #define paranoid_check_vid_hdr(ubi, pnum, vid_hdr) 0
-<<<<<<< HEAD
-#define paranoid_check_all_ff(ubi, pnum, offset, len) 0
-#define paranoid_check_empty(ubi, pnum) 0
-=======
->>>>>>> 80ffb3cc
 #endif
 
 /**
@@ -732,14 +721,6 @@
 		if (read_err != -EBADMSG &&
 		    check_pattern(ec_hdr, 0xFF, UBI_EC_HDR_SIZE)) {
 			/* The physical eraseblock is supposedly empty */
-<<<<<<< HEAD
-			err = paranoid_check_all_ff(ubi, pnum, 0,
-						    ubi->peb_size);
-			if (err)
-				return err > 0 ? UBI_IO_BAD_EC_HDR : err;
-
-=======
->>>>>>> 80ffb3cc
 			if (verbose)
 				ubi_warn("no EC header found at PEB %d, "
 					 "only 0xFF bytes", pnum);
@@ -1011,18 +992,6 @@
 		if (read_err != -EBADMSG &&
 		    check_pattern(vid_hdr, 0xFF, UBI_VID_HDR_SIZE)) {
 			/* The physical eraseblock is supposedly free */
-<<<<<<< HEAD
-
-			/*
-			 * The below is just a paranoid check, it has to be
-			 * compiled out if paranoid checks are disabled.
-			 */
-			err = paranoid_check_empty(ubi, pnum);
-			if (err)
-				return err > 0 ? UBI_IO_BAD_VID_HDR : err;
-
-=======
->>>>>>> 80ffb3cc
 			if (verbose)
 				ubi_warn("no VID header found at PEB %d, "
 					 "only 0xFF bytes", pnum);
@@ -1342,74 +1311,4 @@
 	return err;
 }
 
-/**
- * paranoid_check_empty - whether a PEB is empty.
- * @ubi: UBI device description object
- * @pnum: the physical eraseblock number to check
- *
- * This function makes sure PEB @pnum is empty, which means it contains only
- * %0xFF data bytes. Returns zero if the PEB is empty, %1 if not, and a
- * negative error code in case of failure.
- *
- * Empty PEBs have the EC header, and do not have the VID header. The caller of
- * this function should have already made sure the PEB does not have the VID
- * header. However, this function re-checks that, because it is possible that
- * the header and data has already been written to the PEB.
- *
- * Let's consider a possible scenario. Suppose there are 2 tasks - A and B.
- * Task A is in 'wear_leveling_worker()'. It is reading VID header of PEB X to
- * find which LEB it corresponds to. PEB X is currently unmapped, and has no
- * VID header. Task B is trying to write to PEB X.
- *
- * Task A: in 'ubi_io_read_vid_hdr()': reads the VID header from PEB X. The
- *         read data contain all 0xFF bytes;
- * Task B: writes VID header and some data to PEB X;
- * Task A: assumes PEB X is empty, calls 'paranoid_check_empty()'. And if we
- *         do not re-read the VID header, and do not cancel the checking if it
- *         is there, we fail.
- */
-static int paranoid_check_empty(struct ubi_device *ubi, int pnum)
-{
-	int err, offs = ubi->vid_hdr_aloffset, len = ubi->vid_hdr_alsize;
-	size_t read;
-	uint32_t magic;
-	const struct ubi_vid_hdr *vid_hdr;
-
-	mutex_lock(&ubi->dbg_buf_mutex);
-	err = ubi->mtd->read(ubi->mtd, offs, len, &read, ubi->dbg_peb_buf);
-	if (err && err != -EUCLEAN) {
-		ubi_err("error %d while reading %d bytes from PEB %d:%d, "
-			"read %zd bytes", err, len, pnum, offs, read);
-		goto error;
-	}
-
-	vid_hdr = ubi->dbg_peb_buf;
-	magic = be32_to_cpu(vid_hdr->magic);
-	if (magic == UBI_VID_HDR_MAGIC)
-		/* The PEB contains VID header, so it is not empty */
-		goto out;
-
-	err = check_pattern(ubi->dbg_peb_buf, 0xFF, len);
-	if (err == 0) {
-		ubi_err("flash region at PEB %d:%d, length %d does not "
-			"contain all 0xFF bytes", pnum, offs, len);
-		goto fail;
-	}
-
-out:
-	mutex_unlock(&ubi->dbg_buf_mutex);
-	return 0;
-
-fail:
-	ubi_err("paranoid check failed for PEB %d", pnum);
-	ubi_msg("hex dump of the %d-%d region", offs, offs + len);
-	print_hex_dump(KERN_DEBUG, "", DUMP_PREFIX_OFFSET, 32, 1,
-		       ubi->dbg_peb_buf, len, 1);
-	err = 1;
-error:
-	ubi_dbg_dump_stack();
-	mutex_unlock(&ubi->dbg_buf_mutex);
-	return err;
-}
-
 #endif /* CONFIG_MTD_UBI_DEBUG_PARANOID */