--- conflicted
+++ resolved
@@ -1,11 +1,7 @@
 VERSION = 3
 PATCHLEVEL = 3
 SUBLEVEL = 0
-<<<<<<< HEAD
-EXTRAVERSION = -rc5
-=======
 EXTRAVERSION = -rc6
->>>>>>> 44b2cef5
 NAME = Saber-toothed Squirrel
 
 # *DOCUMENTATION*
